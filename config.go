--- conflicted
+++ resolved
@@ -19,18 +19,6 @@
 )
 
 type configFile struct {
-<<<<<<< HEAD
-	APIBaseURL    string `json:"api_url"`
-	AuthBaseURL   string `json:"auth_url"`
-	APIKeyID      string `json:"api_key_id"`
-	APISecret     string `json:"api_secret"`
-	ClientID      string `json:"client_id"`
-	EventsBaseURL string `json:"events_url"`
-}
-
-type keyFile struct {
-=======
->>>>>>> 879d4179
 	Version    int    `json:"version"`
 	APIBaseURL string `json:"api_url"`
 	APIKeyID   string `json:"api_key_id"`
@@ -89,17 +77,6 @@
 	}
 
 	return &ClientOpts{
-<<<<<<< HEAD
-		ClientID:      config.ClientID,
-		APIBaseURL:    config.APIBaseURL,
-		AuthBaseURL:   config.AuthBaseURL,
-		EventsBaseURL: config.EventsBaseURL,
-		APIKeyID:      config.APIKeyID,
-		APISecret:     config.APISecret,
-		PublicKey:     pubKey,
-		PrivateKey:    privKey,
-		Logging:       false,
-=======
 		ClientID:   config.ClientID,
 		APIBaseURL: config.APIBaseURL,
 		APIKeyID:   config.APIKeyID,
@@ -107,7 +84,6 @@
 		PublicKey:  pubKey,
 		PrivateKey: privKey,
 		Logging:    false,
->>>>>>> 879d4179
 	}, nil
 }
 
