//
// client.go --- Golang e3db client.
//
// Copyright (C) 2020, Tozny, LLC.
// All Rights Reserved.
//

/*
Package e3db provides programmatic access to the e3db API/Innovault service for the secure transmission and storage of arbitrary data encrypted locally using this SDK.

Official documentation for e3db can be found at https://tozny.com/documentation/e3db/

If not using go mod command for your project:
	  import "github.com/tozny/e3db-go"
Otherwise
	  import "github.com/tozny/e3db-go/v2"
*/
package e3db

import (
	"bufio"
	"bytes"
	"context"
	"crypto/rand"
	"encoding/base64"
	"encoding/json"
	"errors"
	"fmt"
	"github.com/tozny/e3db-clients-go/searchExecutorClient"
	"io"
	"io/ioutil"
	"net/http"
	"net/http/httputil"
	"net/url"
	"os"
	"regexp"
	"strconv"
	"strings"
	"time"

	e3dbClients "github.com/tozny/e3db-clients-go"
	"github.com/tozny/e3db-clients-go/accountClient"
	"github.com/tozny/e3db-clients-go/file"
	"github.com/tozny/e3db-clients-go/identityClient"
	"github.com/tozny/e3db-clients-go/pdsClient"
	"github.com/tozny/e3db-clients-go/storageClient"

	"github.com/google/uuid"
	"golang.org/x/oauth2/clientcredentials"
)

const (
	DefaultStorageURL               = "https://api.e3db.com"
	DefaultEncryptedFileName        = "encrypted"
	DefaultDownloadedFileName       = "downloaded"
	SecretUUID                      = "38bb737a-4ce0-5ead-8585-e13ea23b09a6"
	SecretWriterUsernameMetadataKey = "username"
	SecretSharedMetadataKey         = "shared"
	SecretFileSizeMetadataKey       = "size"
	SecretFilenameMetadataKey       = "fileName"
	SecretTypeMetadataKey           = "secretType"
	SecretDescriptionMetadataKey    = "description"
	SecretNameMetadataKey           = "secretName"
	SecretVersionMetadataKey        = "version"
	SecretValueDataKey              = "secretValue"
)

const (
	FileSecretType       = "File"
	CredentialSecretType = "Credential"
	ClientSecretType     = "Client"
)

var (
	SecretTypes = []string{ClientSecretType, CredentialSecretType, FileSecretType}
)

type akCacheKey struct {
	WriterID string
	UserID   string
	Type     string
}

// ClientOpts contains options for configuring an E3DB client.
type ClientOpts struct {
	ClientID    string
	ClientEmail string
	APIKeyID    string
	APISecret   string
	PublicKey   PublicKey
	PrivateKey  PrivateKey
	APIBaseURL  string
	Logging     bool
}

// Client is an authenticated connection to the E3DB service, providing
// access to end-to-end encrypted data stored in the database.
type Client struct {
	Options ClientOpts

	httpClient *http.Client
	akCache    map[akCacheKey]secretKey
}

// ClientKey contains a cryptographic key for use in client operations.
type ClientKey struct {
	Curve25519 string `json:"curve25519"`
}

// ClientInfo contains information sent by the E3DB service
// about a client.
type ClientInfo struct {
	ClientID  string    `json:"client_id"`
	PublicKey ClientKey `json:"public_key"`
	Validated bool      `json:"validated"`
}

// ClientDetails contains information about a newly-registered E3DB client
type ClientDetails struct {
	ClientID  string    `json:"client_id"`
	ApiKeyID  string    `json:"api_key_id"`
	ApiSecret string    `json:"api_secret"`
	PublicKey ClientKey `json:"public_key"`
	Name      string    `json:"name"`
}

type clientRegistrationInfo struct {
	Name      string    `json:"name"`
	PublicKey ClientKey `json:"public_key"`
}

type clientRegistrationRequest struct {
	Token  string                 `json:"token"`
	Client clientRegistrationInfo `json:"client"`
}

// Meta contains meta-information about an E3DB record, such as
// who wrote it, when it was written, and the type of the data stored.
type Meta struct {
	RecordID     string            `json:"record_id,omitempty"`
	WriterID     string            `json:"writer_id"`
	UserID       string            `json:"user_id"`
	Type         string            `json:"type"`
	Plain        map[string]string `json:"plain"`
	Created      time.Time         `json:"created"`
	LastModified time.Time         `json:"last_modified"`
	Version      string            `json:"version,omitempty"`
}

// Record contains a plaintext 'Meta' object containing record metadata,
// along with decrypted fields in 'Data'. All data will be encrypted
// before it is stored in the E3DB service.
type Record struct {
	Meta Meta              `json:"meta"`
	Data map[string]string `json:"data"`
}

// GetDefaultClient loads the default E3DB configuration profile and
// creates a client using those options.
func GetDefaultClient() (*Client, error) {
	opts, err := DefaultConfig()
	if err != nil {
		return nil, err
	}

	client, err := GetClient(*opts)
	if err != nil {
		return nil, err
	}

	return client, nil
}

// GetClient creates an E3DB client given a custom set of options. Use
// 'GetConfig' to load options from a configuration profile.
func GetClient(opts ClientOpts) (*Client, error) {
	return &Client{
		Options: opts,
	}, nil
}

// RegisterClient creates a new client for a given InnoVault account
func RegisterClient(registrationToken string, clientName string, publicKey string, privateKey string, backup bool, apiURL string) (*ClientDetails, string, error) {
	if apiURL == "" {
		apiURL = DefaultStorageURL
	}

	request := &clientRegistrationRequest{
		Token: registrationToken,
		Client: clientRegistrationInfo{
			Name:      clientName,
			PublicKey: ClientKey{Curve25519: publicKey},
		},
	}

	buf := new(bytes.Buffer)
	json.NewEncoder(buf).Encode(request)
	req, err := http.NewRequest("POST", fmt.Sprintf("%s/v1/account/e3db/clients/register", apiURL), buf)

	if err != nil {
		return nil, apiURL, err
	}

	client := &http.Client{}

	resp, err := client.Do(req)
	if err != nil {
		return nil, apiURL, err
	}

	defer closeResp(resp)

	var details *ClientDetails
	if err := json.NewDecoder(resp.Body).Decode(&details); err != nil {
		closeResp(resp)
		return nil, apiURL, err
	}

	backupClient := resp.Header.Get("X-Backup-Client")

	if backup {
		if privateKey == "" {
			return nil, apiURL, errors.New("Cannot back up client credentials without a private key!")
		}

		pubBytes, _ := base64.RawURLEncoding.DecodeString(publicKey)
		privBytes, _ := base64.RawURLEncoding.DecodeString(privateKey)

		config := &ClientOpts{
			ClientID:    details.ClientID,
			ClientEmail: "",
			APIKeyID:    details.ApiKeyID,
			APISecret:   details.ApiSecret,
			PublicKey:   MakePublicKey(pubBytes),
			PrivateKey:  MakePrivateKey(privBytes),
			APIBaseURL:  "https://api.e3db.com",
			Logging:     false,
		}

		client, err := GetClient(*config)
		if err != nil {
			closeResp(resp)
			return nil, apiURL, err
		}

		client.Backup(context.Background(), backupClient, registrationToken)
	}

	return details, apiURL, nil
}

func (c *Client) apiURL() string {
	if c.Options.APIBaseURL == "" {
		return DefaultStorageURL
	}

	return strings.TrimRight(c.Options.APIBaseURL, "/")
}

func logRequest(req *http.Request) {
	reqDump, _ := httputil.DumpRequestOut(req, true)
	scanner := bufio.NewScanner(bytes.NewReader(reqDump))
	for scanner.Scan() {
		fmt.Printf("> %s\n", scanner.Text())
	}
}

func logResponse(resp *http.Response) {
	respDump, _ := httputil.DumpResponse(resp, true)
	scanner := bufio.NewScanner(bytes.NewReader(respDump))
	for scanner.Scan() {
		fmt.Printf("< %s\n", scanner.Text())
	}
}

type httpError struct {
	message    string
	URL        string
	StatusCode int
}

func (err *httpError) Error() string {
	return err.message
}

func closeResp(resp *http.Response) {
	io.Copy(ioutil.Discard, resp.Body)
	resp.Body.Close()
}

func (c *Client) rawCall(ctx context.Context, req *http.Request, jsonResult interface{}) (*http.Response, error) {
	if c.httpClient == nil {
		config := clientcredentials.Config{
			ClientID:     c.Options.APIKeyID,
			ClientSecret: c.Options.APISecret,
			TokenURL:     c.apiURL() + "/v1/auth/token",
		}
		c.httpClient = config.Client(ctx)
	}

	if c.Options.Logging {
		logRequest(req)
	}

	resp, err := c.httpClient.Do(req)
	if err != nil {
		return nil, err
	}

	if c.Options.Logging {
		logResponse(resp)
	}

	if !(resp.StatusCode >= 200 && resp.StatusCode <= 299) {
		closeResp(resp)
		u := req.URL.String()
		return nil, &httpError{
			StatusCode: resp.StatusCode,
			URL:        u,
			message:    fmt.Sprintf("e3db: %s: server http error %d", u, resp.StatusCode),
		}
	}

	if jsonResult != nil {
		if err := json.NewDecoder(resp.Body).Decode(jsonResult); err != nil {
			closeResp(resp)
			return nil, err
		}
	}

	return resp, nil
}

// GetClientInfo queries the E3DB server for a client's public
// information given its client UUID.
func (c *Client) GetClientInfo(ctx context.Context, clientID string) (*ClientInfo, error) {
	var u, method string

	if strings.Contains(clientID, "@") {
		return nil, errors.New("Email lookup is not supported.")
	} else {
		u = fmt.Sprintf("%s/v1/storage/clients/%s", c.apiURL(), url.QueryEscape(clientID))
		method = "GET"
	}

	req, err := http.NewRequest(method, u, nil)
	if err != nil {
		return nil, err
	}

	var info ClientInfo
	resp, err := c.rawCall(ctx, req, &info)
	if err != nil {
		return nil, err
	}

	defer closeResp(resp)
	return &info, nil
}

// getClientKey queries the E3DB server for a client's public key
// given its client UUID. (This was exported in the Java SDK but
// I'm not sure why since it's rather low level.)
func (c *Client) getClientKey(ctx context.Context, clientID string) (PublicKey, error) {
	info, err := c.GetClientInfo(ctx, clientID)
	if err != nil {
		return nil, err
	}

	key, err := base64Decode(info.PublicKey.Curve25519)
	if err != nil {
		return nil, err
	}

	return MakePublicKey(key), nil
}

// readRaw reads a record given a record ID and returns the record without
// decrypting data fields.
func (c *Client) readRaw(ctx context.Context, recordID string, fields []string) (*Record, error) {
	path := fmt.Sprintf("%s/v1/storage/records/%s", c.apiURL(), recordID)

	if fields != nil && len(fields) > 0 {
		mappedFields := make([]string, len(fields))
		for i, v := range fields {
			mappedFields[i] = fmt.Sprintf("field=%s", url.QueryEscape(v))
		}
		fieldList := strings.Join(mappedFields, "&")
		path = fmt.Sprintf("%s?%s", path, fieldList)
	}

	req, err := http.NewRequest("GET", path, nil)
	if err != nil {
		return nil, err
	}

	var record Record
	resp, err := c.rawCall(ctx, req, &record)
	if err != nil {
		return nil, err
	}

	defer closeResp(resp)
	return &record, nil
}

// Read reads a record given a record ID, decrypts it, and returns the result.
func (c *Client) Read(ctx context.Context, recordID string) (*Record, error) {
	return c.ReadFields(ctx, recordID, nil)
}

// ReadFields reads a record given a record ID, selecting a subset of fields,
// and returns a decrypted result.
func (c *Client) ReadFields(ctx context.Context, recordID string, fields []string) (*Record, error) {
	record, err := c.readRaw(ctx, recordID, fields)
	if err != nil {
		return nil, err
	}

	if err := c.decryptRecord(ctx, record); err != nil {
		return nil, err
	}

	return record, nil
}

// Write writes a new encrypted record to the database. Returns the new record (with
// the original, unencrypted data)
func (c *Client) Write(ctx context.Context, recordType string, data map[string]string, plain map[string]string) (*Record, error) {
	record := &Record{
		Meta: Meta{
			Type:     recordType,
			WriterID: c.Options.ClientID,
			UserID:   c.Options.ClientID, // for now
			Plain:    plain,
		},
		Data: data,
	}

	encryptedRecord, err := c.encryptRecord(ctx, record)
	if err != nil {
		return nil, err
	}

	buf := new(bytes.Buffer)
	json.NewEncoder(buf).Encode(encryptedRecord)
	req, err := http.NewRequest("POST", fmt.Sprintf("%s/v1/storage/records", c.apiURL()), buf)
	if err != nil {
		return nil, err
	}

	resp, err := c.rawCall(ctx, req, encryptedRecord)
	if err != nil {
		return nil, err
	}

	defer closeResp(resp)

	record.Meta.Created = encryptedRecord.Meta.Created
	record.Meta.LastModified = encryptedRecord.Meta.LastModified
	record.Meta.Version = encryptedRecord.Meta.Version
	record.Meta.RecordID = encryptedRecord.Meta.RecordID
	return record, nil
}

// Update a record, if the version field matches the
// version stored by E3DB.
//
// Returns HTTP 409 (Conflict) in error if the record cannot be updated.
func (c *Client) Update(ctx context.Context, record *Record) error {
	encryptedRecord, err := c.encryptRecord(ctx, record)
	if err != nil {
		return err
	}

	buf := new(bytes.Buffer)
	json.NewEncoder(buf).Encode(encryptedRecord)
	u := fmt.Sprintf("%s/v1/storage/records/safe/%s/%s", c.apiURL(), url.QueryEscape(record.Meta.RecordID), url.QueryEscape(record.Meta.Version))
	req, err := http.NewRequest("PUT", u, buf)
	if err != nil {
		return err
	}

	resp, err := c.rawCall(ctx, req, encryptedRecord)
	if err != nil {
		return err
	}

	defer closeResp(resp)

	record.Meta = encryptedRecord.Meta
	return nil
}

// Delete removes a record, with optional optimistic locking.
func (c *Client) Delete(ctx context.Context, recordID string, version string) error {
	u := fmt.Sprintf("%s/v1/storage/records/%s", c.apiURL(), url.QueryEscape(recordID))

	if version != "" {
		u = fmt.Sprintf("%s/v1/storage/records/safe/%s/%s", c.apiURL(), url.QueryEscape(recordID), url.QueryEscape(version))
	}

	req, err := http.NewRequest("DELETE", u, nil)
	if err != nil {
		return err
	}

	resp, err := c.rawCall(ctx, req, nil)
	if err != nil {
		return err
	}

	defer closeResp(resp)
	return nil
}

// Backup backs up the client's credentials to an account with which it's registered.
func (c *Client) Backup(ctx context.Context, clientID string, registrationToken string) error {
	credentials := make(map[string]string)
	credentials["version"] = "1"
	credentials["client_id"] = "\"" + c.Options.ClientID + "\""
	credentials["api_key_id"] = "\"" + c.Options.APIKeyID + "\""
	credentials["api_secret"] = "\"" + c.Options.APISecret + "\""
	credentials["client_email"] = "\"" + c.Options.ClientEmail + "\""
	credentials["public_key"] = "\"" + encodePublicKey(c.Options.PublicKey) + "\""
	credentials["private_key"] = "\"" + encodePrivateKey(c.Options.PrivateKey) + "\""
	credentials["api_url"] = "\"" + c.Options.APIBaseURL + "\""

	plain := make(map[string]string)
	plain["client"] = c.Options.ClientID

	c.Write(ctx, "tozny.key_backup", credentials, plain)
	c.Share(ctx, "tozny.key_backup", clientID)

	u := fmt.Sprintf("%s/v1/account/backup/%s/%s", c.apiURL(), registrationToken, c.Options.ClientID)
	req, err := http.NewRequest("POST", u, nil)
	if err != nil {
		return err
	}

	resp, err := c.rawCall(ctx, req, nil)
	if err != nil {
		return err
	}

	defer closeResp(resp)
	return nil
}

const allowReadPolicy = `{"allow": [{"read": {}}]}`
const denyReadPolicy = `{"deny": [{"read": {}}]}`

// Share grants another e3db client permission to read records of the
// specified record type.
func (c *Client) Share(ctx context.Context, recordType string, readerID string) error {
	id := c.Options.ClientID
	ak, err := c.getAccessKey(ctx, id, id, id, recordType)
	if err != nil {
		return err
	}

	if ak == nil {
		return errors.New("no applicable records exist to share")
	}

	err = c.putAccessKey(ctx, id, id, readerID, recordType, ak)
	if err != nil {
		return err
	}

	u := fmt.Sprintf("%s/v1/storage/policy/%s/%s/%s/%s", c.apiURL(), id, id, readerID, recordType)
	req, err := http.NewRequest("PUT", u, strings.NewReader(allowReadPolicy))
	if err != nil {
		return err
	}

	resp, err := c.rawCall(ctx, req, nil)
	if err != nil {
		return err
	}

	defer closeResp(resp)
	return nil
}

// Unshare revokes another e3db client's permission to read records of the
// given record type.
func (c *Client) Unshare(ctx context.Context, recordType string, readerID string) error {
	id := c.Options.ClientID
	u := fmt.Sprintf("%s/v1/storage/policy/%s/%s/%s/%s", c.apiURL(), id, id, readerID, recordType)
	req, err := http.NewRequest("PUT", u, strings.NewReader(denyReadPolicy))
	if err != nil {
		return err
	}

	resp, err := c.rawCall(ctx, req, nil)
	if err != nil {
		return err
	}

	err = c.deleteAccessKey(ctx, id, id, readerID, recordType)
	if err != nil {
		return err
	}

	defer closeResp(resp)
	return nil
}

// OutgoingSharingPolicy contains information about who and what types of
// records I have shared with.
type OutgoingSharingPolicy struct {
	ReaderID   string `json:"reader_id"`
	Type       string `json:"record_type"`
	ReaderName string `json:"reader_name"`
}

// GetOutgoingSharing returns a list of readers and types of records that
// I am currently sharing.
func (c *Client) GetOutgoingSharing(ctx context.Context) ([]OutgoingSharingPolicy, error) {
	u := fmt.Sprintf("%s/v1/storage/policy/outgoing", c.apiURL())
	req, err := http.NewRequest("GET", u, nil)
	if err != nil {
		return nil, err
	}

	var osp []OutgoingSharingPolicy

	resp, err := c.rawCall(ctx, req, &osp)
	if err != nil {
		return nil, err
	}

	defer closeResp(resp)
	return osp, nil
}

// IncomingSharingPolicy contains information about who has shared what type
// of records with me.
type IncomingSharingPolicy struct {
	WriterID   string `json:"writer_id"`
	Type       string `json:"record_type"`
	WriterName string `json:"writer_name"`
}

// GetIncomingSharing returns a list of writers and types of records that are
// currently shared with me.
func (c *Client) GetIncomingSharing(ctx context.Context) ([]IncomingSharingPolicy, error) {
	u := fmt.Sprintf("%s/v1/storage/policy/incoming", c.apiURL())
	req, err := http.NewRequest("GET", u, nil)
	if err != nil {
		return nil, err
	}

	var isp []IncomingSharingPolicy

	resp, err := c.rawCall(ctx, req, &isp)
	if err != nil {
		return nil, err
	}

	defer closeResp(resp)
	return isp, nil
}

/**
SDK V3 prototyping below.
Not for external production use.
Interface is rapidly evolving.
*/

// ToznySDKV3 wraps config and higher level methods for service agnostic &
// user centric operations for accomplishing both low level and complex tasks.
type ToznySDKV3 struct {
	// Embedded low level client to use for account authenticated operations
	// By embedded individual clients it allows for collecting and centralizing
	// all interactions with Tozny services behind a single interface (ToznySDK)
	// e.g. toznySDK.CreateAccount(ctx context.Context, params accountClient.CreateAccountRequest)
	*accountClient.E3dbAccountClient
	*identityClient.E3dbIdentityClient
	*storageClient.StorageClient
	*pdsClient.E3dbPDSClient
	// Account public authentication material for creating and deriving account credentials
	AccountUsername string
	// Account private authentication material for creating and deriving account credentials
	AccountPassword string
	// Network location of the Tozny services to communicate with.
	APIEndpoint string
	// Tozny server defined globally unique id for this Client.
	ClientID        string
	CurrentIdentity TozIDSessionIdentityData
	config          e3dbClients.ClientConfig
	akCache         map[akCacheKey]e3dbClients.SymmetricKey
}

// LoggedInIdentityData represents data about the identity session of a given user. Currently that is just realm and
// username but in the future may include tokens
type TozIDSessionIdentityData struct {
	Username string `json:"username"`
	Realm    string `json:"realm"`
}

// ToznySDKConfig wraps parameters needed to configure a ToznySDK
type ToznySDKConfig struct {
	e3dbClients.ClientConfig
	TozIDSessionIdentityData `json:"toz_id_session_identity_data"`
	AccountUsername          string `json:"account_username"`
	AccountPassword          string `json:"account_password"`
	APIEndpoint              string `json:"api_url"`
}

// NewToznySDK returns a new instance of the ToznySDK initialized with the provided
// config or error (if any).
func NewToznySDKV3(config ToznySDKConfig) (*ToznySDKV3, error) {
	accountServiceClient := accountClient.New(config.ClientConfig)
	identityClient := identityClient.New(config.ClientConfig)
	storageClient := storageClient.New(config.ClientConfig)
	pdsClient := pdsClient.New(config.ClientConfig)

	return &ToznySDKV3{
		E3dbAccountClient:  &accountServiceClient,
		E3dbIdentityClient: &identityClient,
		StorageClient:      &storageClient,
		E3dbPDSClient:      &pdsClient,
		AccountUsername:    config.AccountUsername,
		AccountPassword:    config.AccountPassword,
		APIEndpoint:        config.APIEndpoint,
		ClientID:           config.ClientID,
		CurrentIdentity:    config.TozIDSessionIdentityData,
		config:             config.ClientConfig,
	}, nil
}

// GetSDKV3 creates a V3 Tozny SDK based off the JSON contents
// of the file at the specified path, returning config and error (if any).
func GetSDKV3(configJSONFilePath string) (*ToznySDKV3, error) {
	config, err := LoadConfigFile(configJSONFilePath)
	if err != nil {
		return nil, err
	}
	return sdkV3FromConfig(config)
}

func sdkV3FromConfig(config ToznySDKJSONConfig) (*ToznySDKV3, error) {
	return NewToznySDKV3(ToznySDKConfig{
		ClientConfig: e3dbClients.ClientConfig{
			ClientID:  config.ClientID,
			APIKey:    config.APIKeyID,
			APISecret: config.APISecret,
			Host:      config.APIBaseURL,
			AuthNHost: config.APIBaseURL,
			SigningKeys: e3dbClients.SigningKeys{
				Public: e3dbClients.Key{
					Type:     e3dbClients.DefaultSigningKeyType,
					Material: config.PublicSigningKey,
				},
				Private: e3dbClients.Key{
					Type:     e3dbClients.DefaultSigningKeyType,
					Material: config.PrivateSigningKey,
				},
			},
			EncryptionKeys: e3dbClients.EncryptionKeys{
				Private: e3dbClients.Key{
					Material: config.PrivateKey,
					Type:     e3dbClients.DefaultEncryptionKeyType,
				},
				Public: e3dbClients.Key{
					Material: config.PublicKey,
					Type:     e3dbClients.DefaultEncryptionKeyType,
				},
			},
		},
		AccountUsername: config.AccountUsername,
		AccountPassword: config.AccountPassword,
		APIEndpoint:     config.APIBaseURL,
		TozIDSessionIdentityData: TozIDSessionIdentityData{
			Username: config.Username,
			Realm:    config.Realm,
		},
	})
}

type LoginActionData = map[string]string

type IdentitySessionIntermediateResponse = identityClient.IdentitySessionRequestResponse

// TozIDLoginRequest is used to login to a TozID account to get a ToznySDKV3 or active TozID session (future plan)
type TozIDLoginRequest struct {
	Username     string
	Password     string
	RealmName    string
	APIBaseURL   string
	LoginHandler func(response *IdentitySessionIntermediateResponse) (LoginActionData, error)
}

//GetSDKV3ForTozIDUser logs in a TozID user and returns the storage client of that user as a ToznySDKV3
func GetSDKV3ForTozIDUser(login TozIDLoginRequest) (*ToznySDKV3, error) {
	if login.APIBaseURL == "" {
		login.APIBaseURL = "https://api.e3db.com"
	} else {
		login.APIBaseURL = strings.TrimSuffix(strings.TrimSpace(login.APIBaseURL), "/")
	}
	username := strings.ToLower(login.Username)
	anonConfig := e3dbClients.ClientConfig{
		Host:      login.APIBaseURL,
		AuthNHost: login.APIBaseURL,
	}
	ctx := context.Background()
	anonymousClient := identityClient.New(anonConfig)
	realmInfo, err := anonymousClient.RealmInfo(ctx, login.RealmName)
	if err != nil {
		// TODO: better error message for failure to get realmInfo
		return nil, fmt.Errorf("GetSDKV3ForTozIDUser: failed to get realm infor with error %w", err)
	}
	noteName, encryptionKeys, signingKeys, err := e3dbClients.DeriveIdentityCredentials(username, login.Password, realmInfo.Name, "")
	if err != nil {
		return nil, err
	}
	clientConfig := e3dbClients.ClientConfig{
		Host:           login.APIBaseURL,
		AuthNHost:      login.APIBaseURL,
		SigningKeys:    signingKeys,
		EncryptionKeys: encryptionKeys,
	}
	idClient := identityClient.New(clientConfig)
	loginResponse, err := idClient.InitiateIdentityLogin(ctx, identityClient.IdentityLoginRequest{
		Username:   username,
		RealmName:  login.RealmName,
		AppName:    "account",
		LoginStyle: "api",
	})
	if err != nil {
		return nil, err
	}
	sessionResponse, err := idClient.IdentitySessionRequest(ctx, realmInfo.Name, *loginResponse)
	if err != nil {
		return nil, err
	}
	// TODO: rework this to support brokered logins. See JS SDK for examples
	for {
		if sessionResponse.LoginActionType == "fetch" {
			break
		}
		switch sessionResponse.LoginActionType {
		case "continue":
			data := url.Values{}
			request, err := http.NewRequest("POST", sessionResponse.ActionURL, strings.NewReader(data.Encode()))
			if err != nil {
				return nil, err
			}
			err = e3dbClients.MakeSignedServiceCall(ctx, &http.Client{}, request, signingKeys, "", &sessionResponse)
			if err != nil {
				return nil, err
			}
		default:
			if login.LoginHandler == nil {
				return nil, fmt.Errorf("A Login handler must be provided for action type %s", sessionResponse.LoginActionType)
			}
			data, err := login.LoginHandler(sessionResponse)
			if err != nil {
				return nil, err
			}
			var reader io.Reader
			if sessionResponse.ContentType == "application/x-www-form-urlencoded" {
				values := url.Values{}
				for key, value := range data {
					values.Set(key, value)
				}
				reader = strings.NewReader(values.Encode())
			} else {
				var buf bytes.Buffer
				err := json.NewEncoder(&buf).Encode(&data)
				if err != nil {
					return nil, err
				}
				reader = &buf
			}
			request, err := http.NewRequest("POST", sessionResponse.ActionURL, reader)
			if err != nil {
				return nil, err
			}
			request.Header.Set("Content-Type", sessionResponse.ContentType)
			err = e3dbClients.MakeSignedServiceCall(ctx, &http.Client{}, request, signingKeys, "", &sessionResponse)
			if err != nil {
				return nil, err
			} else if sessionResponse.Message.IsError {
				return nil, fmt.Errorf(sessionResponse.Message.Summary)
			}
		}
	}
	redirectRequest := identityClient.IdentityLoginRedirectRequest{
		RealmName: realmInfo.Domain,
		// The following map values if not present will be set to the empty string and identity service will handle appropriately
		SessionCode:   sessionResponse.Context["session_code"],
		Execution:     sessionResponse.Context["execution"],
		TabID:         sessionResponse.Context["tab_id"],
		ClientID:      sessionResponse.Context["client_id"],
		AuthSessionId: sessionResponse.Context["auth_session_id"],
	}
	redirect, err := idClient.IdentityLoginRedirect(ctx, redirectRequest)
	if err != nil {
		return nil, err
	}
	storage := storageClient.New(clientConfig)
	note, err := storage.ReadNoteByName(ctx, noteName, map[string]string{storageClient.TozIDLoginTokenHeader: redirect.AccessToken})
	if err != nil {
		return nil, err
	}
	err = storage.DecryptNote(note)
	if err != nil {
		return nil, err
	}
	var config ToznySDKJSONConfig
	err = json.Unmarshal([]byte(note.Data["storage"]), &config)
	if err != nil {
		return nil, err
	}
	config.Realm = realmInfo.Name
	config.Username = username
	return sdkV3FromConfig(config)

}

// CreateResponse wraps the value return from the account creation method
type RegisterAccountResponse struct {
	PaperKey string
	Account  Account
}

// Account wraps the data needed to make TozStore account calls
type Account struct {
	AccountID string
	// JWT that can be used for later requests against the account service.
	Token  string
	Config ClientConfig
	Client *accountClient.E3dbAccountClient
}

// Challenge wraps the parameters needed to initiate and account login
type Challenge struct {
	Challenge     string `json:"challenge"`
	AuthSalt      string `json:"auth_salt"`
	PaperAuthSalt string `json:"paper_auth_salt"`
}

// AuthResponse wraps data returned from a completed login challenge
type AuthResponse struct {
	Token   string
	Profile *accountClient.Profile
	Account *accountClient.Account
}

// ProfileMeta wraps the JSON struct for account meta
type ProfileMeta struct {
	Enabled      string `json:"backupEnabled"`
	BackupClient string `json:"backupClient"`
	PaperBackup  string `json:"paperBackup"`
}

// ClientConfig provides a simpler way to serialize/deserialized client
// credentials stored in account meta
type ClientConfig struct {
	Version           int    `json:"version"`
	APIURL            string `json:"api_url"`
	ClientEmail       string `json:"client_email"`
	ClientID          string `json:"client_id"`
	APIKeyID          string `json:"api_key_id"`
	APISecret         string `json:"api_secret"`
	PublicKey         string `json:"public_key"`
	PrivateKey        string `json:"private_key"`
	PublicSigningKey  string `json:"public_signing_key"`
	PrivateSigningKey string `json:"private_signing_key"`
}

// StoreConfigFile stores a ToznySDKV3 config file at the specified path, returning an error if any
func (c *ToznySDKV3) StoreConfigFile(path string) error {
	config := ToznySDKJSONConfig{
		ConfigFile: ConfigFile{
			Version:     2,
			APIBaseURL:  c.APIEndpoint,
			APIKeyID:    c.config.APIKey,
			APISecret:   c.config.APISecret,
			ClientID:    c.config.ClientID,
			ClientEmail: "",
			PublicKey:   c.config.EncryptionKeys.Public.Material,
			PrivateKey:  c.config.EncryptionKeys.Private.Material,
		},
		PublicSigningKey:  c.config.SigningKeys.Public.Material,
		PrivateSigningKey: c.config.SigningKeys.Private.Material,
		AccountUsername:   c.AccountUsername,
		AccountPassword:   c.AccountPassword,
		TozIDSessionIdentityData: TozIDSessionIdentityData{
			Username: c.CurrentIdentity.Username,
			Realm:    c.CurrentIdentity.Realm,
		},
	}
	return saveJson(path, config)
}

// Register attempts to create a valid TozStore account returning the root client config for the created account and error (if any).
func (c *ToznySDKV3) Register(ctx context.Context, name string, email string, password string, apiURL string) (RegisterAccountResponse, error) {
	if apiURL == "" {
		apiURL = DefaultStorageURL
	}
	const (
		pwEncSalt  = "pwEncSalt"
		pwAuthSalt = "pwAuthSalt"
		pkEncSalt  = "pkEncSalt"
		pkAuthSalt = "pkAuthSalt"
	)
	// Boot client
	bootClientConfig := e3dbClients.ClientConfig{
		Host:      apiURL,
		AuthNHost: apiURL,
	}
	bootClient := accountClient.New(bootClientConfig)
	var createResponse RegisterAccountResponse
	var accountClientConfig = e3dbClients.ClientConfig{
		Host:      apiURL,
		AuthNHost: apiURL,
	}
	var accountResponse *accountClient.CreateAccountResponse

	paperKeyRaw := make([]byte, 64)
	_, err := rand.Read(paperKeyRaw)
	if err != nil {
		return createResponse, fmt.Errorf("reading bytes for paper key: %v", err)
	}
	paperKey := base64.RawURLEncoding.EncodeToString(paperKeyRaw)

	salts := make(map[string][]byte, 4)
	for _, name := range []string{pwEncSalt, pwAuthSalt, pkEncSalt, pkAuthSalt} {
		salt := make([]byte, e3dbClients.SaltSize)
		_, err = rand.Read(salt)
		if err != nil {
			return createResponse, fmt.Errorf("reading bytes for salt %s: %v", name, err)
		}
		salts[name] = salt
	}

	// Derive keys
	pwSigningKey, _ := e3dbClients.DeriveSigningKey([]byte(password), salts[pwAuthSalt], e3dbClients.AccountDerivationRounds)
	pwEncKey := e3dbClients.DeriveSymmetricKey([]byte(password), salts[pwEncSalt], e3dbClients.AccountDerivationRounds)
	pkSigningKey, _ := e3dbClients.DeriveSigningKey([]byte(paperKey), salts[pwAuthSalt], e3dbClients.AccountDerivationRounds)
	pkEncKey := e3dbClients.DeriveSymmetricKey([]byte(paperKey), salts[pkEncSalt], e3dbClients.AccountDerivationRounds)
	// Generate client keys
	encryptionKeypair, err := e3dbClients.GenerateKeyPair()
	if err != nil {
		return createResponse, fmt.Errorf("Failed generating encryption key pair %s", err)
	}
	signingKeys, err := e3dbClients.GenerateSigningKeys()
	if err != nil {
		return createResponse, fmt.Errorf("Failed generating signing key pair %s", err)
	}
	createAccountParams := accountClient.CreateAccountRequest{
		Profile: accountClient.Profile{
			Name:               email,
			Email:              email,
			AuthenticationSalt: base64.RawURLEncoding.EncodeToString(salts[pwAuthSalt]),
			EncodingSalt:       base64.RawURLEncoding.EncodeToString(salts[pwEncSalt]),
			SigningKey: accountClient.EncryptionKey{
				Ed25519: base64.RawURLEncoding.EncodeToString(pwSigningKey[:]),
			},
			PaperAuthenticationSalt: base64.RawURLEncoding.EncodeToString(salts[pkAuthSalt]),
			PaperEncodingSalt:       base64.RawURLEncoding.EncodeToString(salts[pkEncSalt]),
			PaperSigningKey: accountClient.EncryptionKey{
				Ed25519: base64.RawURLEncoding.EncodeToString(pkSigningKey[:]),
			},
		},
		Account: accountClient.Account{
			Company: name,
			Plan:    "free0",
			PublicKey: accountClient.ClientKey{
				Curve25519: encryptionKeypair.Public.Material,
			},
			SigningKey: accountClient.EncryptionKey{
				Ed25519: signingKeys.Public.Material,
			},
		},
	}
	// Create an account and client for that account using the specified params
	accountResponse, err = bootClient.CreateAccount(ctx, createAccountParams)
	if err != nil {
		return createResponse, fmt.Errorf("creating account with params: %v - %+v", err, createAccountParams)
	}
	clientConfig := ClientConfig{
		Version:           2,
		APIURL:            apiURL,
		ClientID:          accountResponse.Account.Client.ClientID,
		APIKeyID:          accountResponse.Account.Client.APIKeyID,
		APISecret:         accountResponse.Account.Client.APISecretKey,
		PublicKey:         encryptionKeypair.Public.Material,
		PrivateKey:        encryptionKeypair.Private.Material,
		PublicSigningKey:  signingKeys.Public.Material,
		PrivateSigningKey: signingKeys.Private.Material,
	}
	serializedConfig, err := json.Marshal(clientConfig)
	if err != nil {
		return createResponse, fmt.Errorf("serializing config: %v", err)
	}
	pwConfig := e3dbClients.Encrypt(serializedConfig, e3dbClients.MakeSymmetricKey(pwEncKey[:]))
	pkConfig := e3dbClients.Encrypt(serializedConfig, e3dbClients.MakeSymmetricKey(pkEncKey[:]))
	meta := ProfileMeta{
		Enabled:      "enabled",
		BackupClient: pwConfig,
		PaperBackup:  pkConfig,
	}

	accountClientConfig.ClientID = accountResponse.Account.Client.ClientID
	accountClientConfig.APIKey = accountResponse.Account.Client.APIKeyID
	accountClientConfig.APISecret = accountResponse.Account.Client.APISecretKey
	accountClientConfig.SigningKeys = signingKeys
	accountClientConfig.EncryptionKeys = e3dbClients.EncryptionKeys{
		Private: e3dbClients.Key{
			Material: encryptionKeypair.Private.Material,
			Type:     e3dbClients.DefaultEncryptionKeyType},
		Public: e3dbClients.Key{
			Material: encryptionKeypair.Public.Material,
			Type:     e3dbClients.DefaultEncryptionKeyType},
	}
	accountToken := accountResponse.AccountServiceToken
	account := accountClient.New(accountClientConfig)
	path := account.Host + "/v1/account/profile/meta"
	request, err := e3dbClients.CreateRequest("PUT", path, meta)
	if err != nil {
		return createResponse, e3dbClients.NewError(err.Error(), path, 0)
	}
	requester := http.Client{}
	err = e3dbClients.MakeProxiedUserCall(context.Background(), &requester, accountToken, request, nil)
	if err != nil {
		return createResponse, fmt.Errorf("updating profile meta: %v", err)
	}
	createResponse.PaperKey = paperKey
	createResponse.Account = Account{
		AccountID: accountResponse.Profile.AccountID,
		Token:     accountToken,
		Config:    clientConfig,
		Client:    &account,
	}
	return createResponse, nil
}

// Login derives the needed keys and fetches an active account session
func (c *ToznySDKV3) Login(ctx context.Context, email string, password string, salt string, apiEndpoint string) (Account, error) {
	var account Account
	var err error
	var challenge Challenge
	apiHost := c.APIEndpoint
	if apiEndpoint != "" {
		apiHost = apiEndpoint
	}
	body := map[string]string{}
	body["email"] = strings.ToLower(email)
	path := apiHost + "/v1/account/challenge"
	request, err := e3dbClients.CreateRequest("POST", path, body)
	if err != nil {
		return account, e3dbClients.NewError(err.Error(), path, 0)
	}
	requester := &http.Client{}
	err = e3dbClients.MakePublicCall(ctx, requester, request, &challenge)
	if err != nil {
		return account, fmt.Errorf("initiating login challenge: %v", err)
	}
	var authSalt []byte
	if salt != "paper" {
		authSalt, err = base64.RawURLEncoding.DecodeString(challenge.AuthSalt)
	} else {
		authSalt, err = base64.RawURLEncoding.DecodeString(challenge.PaperAuthSalt)
	}
	if err != nil {
		return account, fmt.Errorf("decoding salt: %v", err)
	}
	_, privateKey := e3dbClients.DeriveSigningKey([]byte(password), authSalt, e3dbClients.AccountDerivationRounds)
	challengeBytes, err := base64.RawURLEncoding.DecodeString(challenge.Challenge)
	if err != nil {
		return account, fmt.Errorf("decoding signature: %v", err)
	}
	// challenge.challenge, sigKeys.privateKey
	signatureBytes := e3dbClients.Sign(challengeBytes, privateKey)
	signature := base64.RawURLEncoding.EncodeToString(signatureBytes)
	body["challenge"] = challenge.Challenge
	body["response"] = signature
	if salt != "paper" {
		body["keyid"] = "password"
	} else {
		body["keyid"] = "paper"
	}
	path = apiHost + "/v1/account/auth"
	request, err = e3dbClients.CreateRequest("POST", path, body)
	if err != nil {
		return account, e3dbClients.NewError(err.Error(), path, 0)
	}
	var authResponse AuthResponse
	err = e3dbClients.MakePublicCall(ctx, requester, request, &authResponse)
	if err != nil {
		return account, fmt.Errorf("error %v initiating login challenge %+v", err, request)
	}
	var meta ProfileMeta
	accountToken := authResponse.Token
	path = apiHost + "/v1/account/profile/meta"
	request, err = e3dbClients.CreateRequest("GET", path, nil)
	if err != nil {
		return account, e3dbClients.NewError(err.Error(), path, 0)
	}
	err = e3dbClients.MakeProxiedUserCall(ctx, requester, accountToken, request, &meta)
	if err != nil {
		return account, fmt.Errorf("updating profile meta: %v", err)
	}
	var encSalt []byte
	if salt != "paper" {
		encSalt, err = base64.RawURLEncoding.DecodeString(authResponse.Profile.EncodingSalt)
	} else {
		encSalt, err = base64.RawURLEncoding.DecodeString(authResponse.Profile.PaperEncodingSalt)
	}
	if err != nil {
		return account, fmt.Errorf("decoding salt: %v", err)
	}
	encKey := e3dbClients.DeriveSymmetricKey([]byte(password), encSalt, e3dbClients.AccountDerivationRounds)
	var encCipher string
	if salt != "paper" {
		encCipher = meta.BackupClient
	} else {
		encCipher = meta.PaperBackup
	}
	var clientConfig ClientConfig
	clientJSON, err := e3dbClients.Decrypt(encCipher, e3dbClients.MakeSymmetricKey(encKey[:]))
	if err != nil {
		return account, fmt.Errorf("decrypting client credentials: %v", err)
	}
	err = json.Unmarshal(clientJSON, &clientConfig)
	if err != nil {
		return account, fmt.Errorf("decoding client credentials: %v", err)
	}

	var accountClientConfig = e3dbClients.ClientConfig{
		Host:      apiHost,
		AuthNHost: apiHost,
		ClientID:  clientConfig.ClientID,
		APIKey:    clientConfig.APIKeyID,
		APISecret: clientConfig.APISecret,
		SigningKeys: e3dbClients.SigningKeys{
			Private: e3dbClients.Key{
				Material: clientConfig.PrivateSigningKey,
				Type:     e3dbClients.DefaultSigningKeyType},
			Public: e3dbClients.Key{
				Material: clientConfig.PublicSigningKey,
				Type:     e3dbClients.DefaultSigningKeyType},
		},
		EncryptionKeys: e3dbClients.EncryptionKeys{
			Private: e3dbClients.Key{
				Material: clientConfig.PrivateKey,
				Type:     e3dbClients.DefaultEncryptionKeyType},
			Public: e3dbClients.Key{
				Material: clientConfig.PublicKey,
				Type:     e3dbClients.DefaultEncryptionKeyType},
		},
	}
	mainClient := accountClient.New(accountClientConfig)
	account.Client = &mainClient
	account.Token = accountToken
	account.Config = clientConfig
	return account, nil
}

// ConvertBrokerIdentityToClientConfig converts a broker identity to raw Tozny client credentials.
func ConvertBrokerIdentityToClientConfig(broker identityClient.Identity, clientURL string) ClientConfig {
	return ClientConfig{
		APIKeyID:          broker.APIKeyID,
		APISecret:         broker.APIKeySecret,
		APIURL:            clientURL,
		ClientEmail:       "",
		ClientID:          broker.ToznyID.String(),
		PrivateKey:        broker.PrivateEncryptionKeys[e3dbClients.DefaultEncryptionKeyType],
		PrivateSigningKey: broker.PrivateSigningKeys[e3dbClients.DefaultSigningKeyType],
		PublicKey:         broker.PublicKeys[e3dbClients.DefaultEncryptionKeyType],
		PublicSigningKey:  broker.SigningKeys[e3dbClients.DefaultSigningKeyType],
		Version:           2,
	}
}

type NoteBody map[string]string

// GenerateRealmBrokerNoteToken writes a note whose contents are the broker identity credentials
// and returns a token that can be used to fetch and decrypt that note or error (if any).
func (c *ToznySDKV3) GenerateRealmBrokerNoteToken(ctx context.Context, broker identityClient.Identity) (string, error) {
	serializedBrokerCredentialsBytes, err := json.Marshal(ConvertBrokerIdentityToClientConfig(broker, c.APIEndpoint))
	if err != nil {
		return "", err
	}
	// Generate a random value for deriving the keys needed to
	// read and decrypt the broker note by a third party
	base64NotePassword := e3dbClients.Base64Encode(e3dbClients.RandomSymmetricKey()[:])
	base64NotePasswordBytes := []byte(base64NotePassword)
	// Generate nonces to use in broker note key derivation
	encodingNonce := e3dbClients.RandomNonce()
	signingNone := e3dbClients.RandomNonce()
	// Start accumulating the values that will be needed for a third party to
	// derive keys for reading and decrypting the broker note
	tokenSeed := base64NotePassword + e3dbClients.Base64Encode(encodingNonce[:]) + e3dbClients.Base64Encode(signingNone[:])
	// Derive keys for encrypting and signing the broker note
	publicEncryptionKey, _ := e3dbClients.DeriveCryptoKey(base64NotePasswordBytes, encodingNonce[:], e3dbClients.IdentityDerivationRounds)
	publicSigningKey, _ := e3dbClients.DeriveSigningKey(base64NotePasswordBytes, signingNone[:], e3dbClients.IdentityDerivationRounds)
	// Content for the broker note is all the information needed to instantiate
	// the broker identity for the realm it can broker actions for
	rawNoteBody := NoteBody{
		"realmId":   fmt.Sprintf("%d", broker.RealmID),
		"realmName": broker.RealmName,
		"client":    string(serializedBrokerCredentialsBytes),
		"publicKey": e3dbClients.Base64Encode(publicSigningKey[:]),
	}

	rawBrokerNote := storageClient.Note{
		Mode:                e3dbClients.DefaultCryptographicMode,
		RecipientSigningKey: e3dbClients.Base64Encode(publicSigningKey[:]),
		WriterSigningKey:    c.StorageClient.SigningKeys.Public.Material,
		WriterEncryptionKey: c.StorageClient.EncryptionKeys.Public.Material,
		Data:                rawNoteBody,
		Type:                "Realm Broker Note",
		MaxViews:            -1,
		Expires:             false,
	}
	// Sign over all the broker note data and the signature material itself
	privateSigningKeyBytes, err := e3dbClients.Base64Decode(c.StorageClient.SigningKeys.Private.Material)
	if err != nil {
		return "", err
	}
	notePrivateSigningKey := [e3dbClients.SigningKeySize]byte{}
	copy(notePrivateSigningKey[:], privateSigningKeyBytes)
	signingSalt := uuid.New().String()
	signedNote, err := c.SignNote(rawBrokerNote, &notePrivateSigningKey, signingSalt)
	if err != nil {
		return "", err
	}
	// Create and asymmetrically encrypt an access key using the writing clients private key
	// and the brokers public key, whoever gains access to the broker's private key
	// (such as being able to derive it by possessing the broker note token)
	// and the public keys for the writing client which are embedded in the note itself
	// will be able to decrypt this access key and thus the note contents itself
	// using the mathematical magic of public key cryptography
	accessKey := e3dbClients.RandomSymmetricKey()
	encryptedAccessKey, err := e3dbClients.EncryptAccessKey(accessKey, e3dbClients.EncryptionKeys{
		Private: e3dbClients.Key{
			Type:     e3dbClients.DefaultEncryptionKeyType,
			Material: c.StorageClient.EncryptionKeys.Private.Material,
		},
		Public: e3dbClients.Key{
			Type:     e3dbClients.DefaultEncryptionKeyType,
			Material: e3dbClients.Base64Encode(publicEncryptionKey[:]),
		},
	})
	if err != nil {
		return "", err
	}
	// Encrypt the signed note and add the encrypted version of the access
	// key to the note for the reader to be able to decrypt the note
	encryptedNoteBody := e3dbClients.EncryptData(signedNote.Data, accessKey)
	signedNote.Data = *encryptedNoteBody
	signedNote.EncryptedAccessKey = encryptedAccessKey
	// Write the broker note
	brokerNote, err := c.WriteNote(ctx, signedNote)
	if err != nil {
		return "", err
	}
	// Construct the token whose value can be used to fetch and decrypt the broker note
	brokerNoteToken := tokenSeed + brokerNote.NoteID

	return brokerNoteToken, nil
}

// AddAuthorizedSharer adds the specified client as an authorized sharer
// for records of the specified type written by the authorizing client,
// returning error (if any).
func (c *ToznySDKV3) AddAuthorizedSharer(ctx context.Context, authorizedSharerClientID string, recordType string) error {
	_, err := c.GetOrCreateAccessKey(ctx, pdsClient.GetOrCreateAccessKeyRequest{
		WriterID:   c.ClientID,
		UserID:     c.ClientID,
		ReaderID:   c.ClientID,
		RecordType: recordType,
	})
	if err != nil {
		return err
	}
	return c.E3dbPDSClient.AddAuthorizedSharer(ctx, pdsClient.AddAuthorizedWriterRequest{
		UserID:       c.ClientID,
		WriterID:     c.ClientID,
		AuthorizerID: authorizedSharerClientID,
		RecordType:   recordType,
	})
}

// RemoveAuthorizedSharer removes the specified client as an authorized sharer
// for records of the specified type written by the authorizing client,
// returning error (if any).
func (c *ToznySDKV3) RemoveAuthorizedSharer(ctx context.Context, authorizedSharerClientID string, recordType string) error {
	return c.E3dbPDSClient.RemoveAuthorizedSharer(ctx, pdsClient.AddAuthorizedWriterRequest{
		UserID:       c.ClientID,
		WriterID:     c.ClientID,
		AuthorizerID: authorizedSharerClientID,
		RecordType:   recordType,
	})
}

// AddAuthorizedSharer adds the specified client as an authorized sharer
// for records of the specified type written by the authorizing client,
// returning error (if any).
func (c *ToznySDKV3) BrokerShare(ctx context.Context, authorizerClientID string, readerClientID string, recordType string) error {
	return c.AuthorizerShareRecords(ctx, pdsClient.AuthorizerShareRecordsRequest{
		UserID:       authorizerClientID,
		WriterID:     authorizerClientID,
		AuthorizerID: c.ClientID,
		ReaderID:     readerClientID,
		RecordType:   recordType,
	})
}

// RemoveAuthorizedSharer removes the specified client as an authorized sharer
// for records of the specified type written by the authorizing client,
// returning error (if any).
func (c *ToznySDKV3) UnbrokerShare(ctx context.Context, authorizerClientID string, readerClientID string, recordType string) error {
	return c.AuthorizerUnshareRecords(ctx, pdsClient.AuthorizerUnshareRecordsRequest{
		UserID:       authorizerClientID,
		WriterID:     authorizerClientID,
		AuthorizerID: c.ClientID,
		ReaderID:     readerClientID,
		RecordType:   recordType,
	})
}

type Secret struct {
	SecretType    string
	SecretName    string
	SecretValue   string
	Description   string
	FileName      string
	SecretID      uuid.UUID
	RealmName     string
	OwnerUsername string
	NamespaceId   string
	Version       string
	Record        *pdsClient.Record
}

type CreateSecretOptions struct {
	SecretType  string
	SecretName  string
	SecretValue string
	Description string
	FileName    string
	RealmName   string
}

// CreateSecret makes a secret of the specified type and share it with a group containing the writer
func (c *ToznySDKV3) CreateSecret(ctx context.Context, secret CreateSecretOptions) (*Secret, error) {
	// once ToznySDKV3 is updated, this will be c.RealmName if secret.RealmName is empty
	realmName := secret.RealmName
	err := ValidateSecret(secret)
	if err != nil {
		return nil, err
	}
	namespaceOptions := NamespaceOptions{
		RealmName: realmName,
		Namespace: c.StorageClient.ClientID,
		ClientIDs: []uuid.UUID{uuid.MustParse(c.StorageClient.ClientID)},
	}
	group, err := c.GetOrCreateNamespace(ctx, namespaceOptions)
	if err != nil {
		return nil, err
	}
	recordType := fmt.Sprintf("tozny.secret.%s.%s.%s", SecretUUID, secret.SecretType, secret.SecretName)
	timestamp := time.Now().String()
	plain := map[string]string{
		"secretType":  secret.SecretType,
		"secretName":  secret.SecretName,
		"description": secret.Description,
		"version":     timestamp,
	}
	var createdRecord *pdsClient.Record
	if secret.SecretType == FileSecretType {
		writeFileRequest := WriteFileOptions{
			RecordType: recordType,
			Plain:      plain,
			FileName:   secret.FileName,
		}
		createdRecord, err = c.WriteFile(ctx, writeFileRequest)
		if err != nil {
			return nil, err
		}
	} else {
		data := map[string]string{"secretValue": secret.SecretValue}
		createdRecord, err = c.WriteRecord(ctx, data, recordType, plain)
		if err != nil {
			return nil, err
		}
	}
	createdSecret := c.MakeSecretResponse(createdRecord, group.GroupID.String(), "")
	err = c.ShareRecordWithGroup(ctx, recordType, group)
	if err != nil {
		return nil, err
	}
	return createdSecret, nil
}

type WriteFileOptions struct {
	RecordType string
	Plain      map[string]string
	FileName   string
}

// WriteFile encrypts the file with specified fileName and uploads it, creating a new record in E3DB
func (c *ToznySDKV3) WriteFile(ctx context.Context, options WriteFileOptions) (*pdsClient.Record, error) {
	keyRequest := pdsClient.GetOrCreateAccessKeyRequest{
		WriterID:   c.E3dbPDSClient.ClientID,
		UserID:     c.E3dbPDSClient.ClientID,
		ReaderID:   c.E3dbPDSClient.ClientID,
		RecordType: options.RecordType,
	}
	ak, err := c.E3dbPDSClient.GetOrCreateAccessKey(ctx, keyRequest)
	if err != nil {
		return nil, err
	}
	// Encrypt the file
	encryptionInfo, err := e3dbClients.EncryptFile(options.FileName, DefaultEncryptedFileName, ak)
	if err != nil {
		return nil, err
	}
	defer func() {
		err := os.Remove(encryptionInfo.EncryptedFileName)
		if err != nil {
			fmt.Printf("WriteFile: Could not delete %s: %+v", encryptionInfo.EncryptedFileName, err)
		}
	}()
	options.Plain[SecretFilenameMetadataKey] = options.FileName
	sizeKB := encryptionInfo.Size / 1024
	if sizeKB >= 1 {
		options.Plain[SecretFileSizeMetadataKey] = fmt.Sprintf("%d", sizeKB)
	} else {
		options.Plain[SecretFileSizeMetadataKey] = "< 1"
	}
	// Write the whole file
	recordToWrite := storageClient.Record{
		Metadata: storageClient.Meta{
			Type:     options.RecordType,
			WriterID: uuid.MustParse(c.StorageClient.ClientID),
			UserID:   uuid.MustParse(c.StorageClient.ClientID),
			Plain:    options.Plain,
			FileMeta: &storageClient.FileMeta{
				Size:        int64(encryptionInfo.Size),
				Checksum:    encryptionInfo.Checksum,
				Compression: "raw",
			},
		},
	}
	pendingFileURL, err := c.StorageClient.WriteFile(ctx, recordToWrite)
	if err != nil {
		return nil, err
	}
	uploadRequest := file.UploadRequest{
		URL:               pendingFileURL.FileURL,
		EncryptedFileName: encryptionInfo.EncryptedFileName,
		Checksum:          encryptionInfo.Checksum,
		Size:              encryptionInfo.Size,
	}
	err = file.UploadFile(uploadRequest)
	if err != nil {
		return nil, err
	}
	// Register the file as being written
	response, err := c.StorageClient.FileCommit(ctx, pendingFileURL.PendingFileID)
	if err != nil {
		return nil, err
	}
	// get the file from the record
	fileRecord := &pdsClient.Record{
		Metadata: pdsClient.Meta{
			RecordID:     response.Metadata.RecordID.String(),
			WriterID:     response.Metadata.WriterID.String(),
			UserID:       response.Metadata.UserID.String(),
			Type:         response.Metadata.Type,
			Plain:        response.Metadata.Plain,
			Created:      response.Metadata.Created,
			LastModified: response.Metadata.LastModified,
			Version:      response.Metadata.Version.String(),
			FileMeta:     (*pdsClient.FileMeta)(response.Metadata.FileMeta),
		},
		Data:            response.Data,
		RecordSignature: response.RecordSignature,
	}
	return fileRecord, nil
}

type ReadFileOptions struct {
	RecordID         uuid.UUID
	DownloadFileName string
}

// ReadFile downloads and decrypts the file from the record
func (c *ToznySDKV3) ReadFile(ctx context.Context, options ReadFileOptions) error {
	fileResp, err := c.E3dbPDSClient.GetFileRecord(ctx, options.RecordID)
	if err != nil {
		return err
	}
	fileURL := fileResp.Metadata.FileMeta.FileURL
	downloadRequest := file.DownloadRequest{
		URL:               fileURL,
		EncryptedFileName: DefaultDownloadedFileName,
	}
	// download file from URL and store in EncryptedFileName
	downloadedPath, err := file.DownloadFile(downloadRequest)
	if err != nil {
		return fmt.Errorf("ReadFile: Err: %+v", err)
	}
	defer func() {
		err := os.Remove(downloadedPath)
		if err != nil {
			fmt.Printf("ReadFile: Could not delete %s: %+v", downloadedPath, err)
		}
	}()
	// get access key for the record type
	keyRequest := pdsClient.GetOrCreateAccessKeyRequest{
		WriterID:   fileResp.Metadata.WriterID,
		UserID:     fileResp.Metadata.UserID,
		ReaderID:   c.E3dbPDSClient.ClientID,
		RecordType: fileResp.Metadata.Type,
	}
	ak, err := c.E3dbPDSClient.GetOrCreateAccessKey(ctx, keyRequest)
	if err != nil {
		return err
	}
	// decrypt the file with the access key
	err = e3dbClients.DecryptFile(downloadedPath, options.DownloadFileName, ak)
	if err != nil {
		return err
	}
	return nil
}

// WriteRecord encrypts the data for the record and creates a new record in E3DB
func (c *ToznySDKV3) WriteRecord(ctx context.Context, data map[string]string, recordType string, plain map[string]string) (*pdsClient.Record, error) {
	recordToWrite := pdsClient.WriteRecordRequest{
		Data: data,
		Metadata: pdsClient.Meta{
			Type:     recordType,
			WriterID: c.E3dbPDSClient.ClientID,
			UserID:   c.E3dbPDSClient.ClientID,
			Plain:    plain,
		},
	}
	encryptedRecord, err := c.E3dbPDSClient.EncryptRecord(ctx, recordToWrite)
	if err != nil {
		return nil, err
	}
	record, err := c.E3dbPDSClient.WriteRecord(ctx, encryptedRecord)
	if err != nil {
		return nil, err
	}
	return record, nil
}

func (c *ToznySDKV3) ShareRecordWithGroup(ctx context.Context, recordType string, group *storageClient.Group) error {
	keyRequest := pdsClient.GetOrCreateAccessKeyRequest{
		WriterID:   c.E3dbPDSClient.ClientID,
		UserID:     c.E3dbPDSClient.ClientID,
		ReaderID:   c.E3dbPDSClient.ClientID,
		RecordType: recordType,
	}
	keyResp, err := c.E3dbPDSClient.GetOrCreateAccessKey(ctx, keyRequest)
	if err != nil {
		return err
	}
	encryptionKeys := e3dbClients.EncryptionKeys{
		Public: e3dbClients.Key{
			Type:     e3dbClients.DefaultEncryptionKeyType,
			Material: c.StorageClient.EncryptionKeys.Public.Material,
		},
		Private: c.StorageClient.EncryptionKeys.Private,
	}
	wrappedAK, err := e3dbClients.EncryptAccessKey(keyResp, encryptionKeys)
	if err != nil {
		return err
	}
	accessKeyRequest := storageClient.GroupAccessKeyRequest{
		GroupID:            group.GroupID,
		RecordType:         recordType,
		EncryptedAccessKey: wrappedAK,
		PublicKey:          group.PublicKey,
	}
	_, encryptedGroupAK, err := c.StorageClient.CreateGroupAccessKey(ctx, accessKeyRequest)
	if err != nil {
		return err
	}
	// share secret with group
	secretShareRequest := storageClient.ShareGroupRecordRequest{
		GroupID:            group.GroupID,
		RecordType:         recordType,
		EncryptedAccessKey: encryptedGroupAK,
		PublicKey:          group.PublicKey,
	}
	_, err = c.StorageClient.ShareRecordWithGroup(ctx, secretShareRequest)
	if err != nil {
		return err
	}
	return nil
}

type NamespaceOptions struct {
	Namespace string
	RealmName string
	ClientIDs []uuid.UUID
}

// GetOrCreateNamespace creates the group for the namespace if it doesn't exist and returns the Group
func (c *ToznySDKV3) GetOrCreateNamespace(ctx context.Context, options NamespaceOptions) (*storageClient.Group, error) {
	var group *storageClient.Group
	groupName := fmt.Sprintf("tozny.secret.%s.%s", options.RealmName, options.Namespace)
	listRequest := storageClient.ListGroupsRequest{
		ClientID:   uuid.MustParse(c.StorageClient.ClientID),
		GroupNames: []string{groupName},
	}
	responseList, err := c.StorageClient.ListGroups(ctx, listRequest)
	if err != nil {
		return nil, err
	}
	encryptionKeyPair, err := e3dbClients.GenerateKeyPair()
	if err != nil {
		return nil, err
	}
	eak, err := e3dbClients.EncryptPrivateKey(encryptionKeyPair.Private, c.StorageClient.EncryptionKeys)
	if err != nil {
		return nil, err
	}
	if len(responseList.Groups) < 1 {
		// create group
		groupRequest := storageClient.CreateGroupRequest{
			Name:              groupName,
			PublicKey:         encryptionKeyPair.Public.Material,
			EncryptedGroupKey: eak,
		}
		createGroupResponse, err := c.StorageClient.CreateGroup(ctx, groupRequest)
		if err != nil {
			return nil, err
		}
		group = createGroupResponse
		// make the capabilities -- for now, all members get read and share capabilities
		groupMemberCapabilities := []string{storageClient.ShareContentGroupCapability, storageClient.ReadContentGroupCapability}
		// make new members from the clientIDs
		memberRequest := []storageClient.GroupMember{}
		for _, clientID := range options.ClientIDs {
			// get membership keys for the specific member
			membershipKeyRequest := storageClient.CreateMembershipKeyRequest{
				GroupAdminID:      c.ClientID,
				NewMemberID:       clientID.String(),
				EncryptedGroupKey: group.EncryptedGroupKey,
				ShareePublicKey:   c.StorageClient.EncryptionKeys.Public.Material,
			}
			membershipKeyResp, err := c.StorageClient.CreateGroupMembershipKey(ctx, membershipKeyRequest)
			if err != nil {
				return nil, err
			}
			memberRequest = append(memberRequest, storageClient.GroupMember{
				ClientID:        clientID,
				MembershipKey:   membershipKeyResp,
				CapabilityNames: groupMemberCapabilities,
			})
		}
		// add group members
		addMemberRequest := storageClient.AddGroupMembersRequest{
			GroupID:      createGroupResponse.GroupID,
			GroupMembers: memberRequest,
		}
		_, err = c.StorageClient.AddGroupMembers(ctx, addMemberRequest)
		if err != nil {
			return nil, err
		}
	} else {
		// the group already exists
		group = &responseList.Groups[0]
	}
	return group, nil
}

// ValidateSecret checks that the secret contains valid input for each entry
func ValidateSecret(secret CreateSecretOptions) error {
	secret.SecretName = strings.TrimSpace(secret.SecretName)
	secret.SecretValue = strings.TrimSpace(secret.SecretValue)
	if secret.SecretType == "" {
		return errors.New("type cannot be empty")
	}
	if !SliceContainsString(SecretTypes, secret.SecretType) {
		return errors.New("invalid type")
	}
	if secret.SecretName == "" {
		return errors.New("name cannot be empty")
	}
	matched, err := regexp.MatchString(`^[a-zA-Z0-9-_]{1,50}$`, secret.SecretName)
	if err != nil {
		return err
	}
	if !matched {
		return errors.New("Secret name must contain 1-50 alphanumeric characters, -, or _")
	}
	if secret.SecretValue == "" && secret.SecretType == CredentialSecretType {
		return errors.New("Value cannot be empty")
	}
	if secret.SecretType == FileSecretType && strings.TrimSpace(secret.SecretName) == "" {
		return errors.New("File name cannot be empty")
	}
	if secret.SecretType == ClientSecretType {
		err := VerifyRawClientCredentials(secret.SecretValue)
		if err != nil {
			return err
		}
	}
	return nil
}

// SliceContainsString checks if str is present in an array of strings
func SliceContainsString(list []string, str string) bool {
	for _, v := range list {
		if v == str {
			return true
		}
	}
	return false
}

type ClientConfigRoot struct {
	APIBaseURL        string      `json:"api_url"`
	APIKeyID          string      `json:"api_key_id"`
	APISecret         string      `json:"api_secret"`
	ClientID          string      `json:"client_id"`
	ClientEmail       string      `json:"client_email"`
	PublicKey         string      `json:"public_key"`
	PrivateKey        string      `json:"private_key"`
	PublicSigningKey  string      `json:"public_signing_key"`
	PrivateSigningKey string      `json:"private_signing_key"`
	Version           interface{} `json:"version"`
}

// VerifyRawClientCredentials ensures that client credentials are in the proper form and contain all required keys
func VerifyRawClientCredentials(credential string) error {
	var clientConfig ClientConfigRoot
	err := json.Unmarshal([]byte(credential), &clientConfig)
	if err != nil {
		return err
	}
	// Check that all fields (except ClientEmail, optionally) are non-empty
	if clientConfig.Version == "" {
		return errors.New("Value for version must be non-empty")
	}
	if clientConfig.ClientID == "" {
		return errors.New("Value for client_id must be non-empty")
	}
	if clientConfig.PrivateSigningKey == "" {
		return errors.New("Value for private_signing_key must be non-empty")
	}
	if clientConfig.PublicSigningKey == "" {
		return errors.New("Value for public_signing_key must be non-empty")
	}
	if clientConfig.PrivateKey == "" {
		return errors.New("Value for private_key must be non-empty")
	}
	if clientConfig.PublicKey == "" {
		return errors.New("Value for public_key must be non-empty")
	}
	if clientConfig.APIBaseURL == "" {
		return errors.New("Value for api_url must be non-empty")
	}
	if clientConfig.APIKeyID == "" {
		return errors.New("Value for api_key_id must be non-empty")
	}
	if clientConfig.APISecret == "" {
		return errors.New("Value for api_secret must be non-empty")
	}
	_, versionInt := clientConfig.Version.(int)
	_, err = strconv.Atoi(fmt.Sprintf("%v", clientConfig.Version))
	if !versionInt && err != nil {
		return errors.New("Value for version must be a number")
	}
	// ClientID must be a UUID
	_, err = uuid.Parse(clientConfig.ClientID)
	if err != nil {
		return errors.New("Value for client_id should be in UUID format")
	}
	// Base64 encoded keys must have correct lengths
	if len(clientConfig.PrivateSigningKey) != e3dbClients.Base64EncodedPrivateSigningKeyLength {
		return fmt.Errorf("Invalid key length: private_signing_key Expected length: %d Received length: %d", e3dbClients.Base64EncodedPrivateSigningKeyLength, len(clientConfig.PrivateSigningKey))
	}
	if len(clientConfig.PublicSigningKey) != e3dbClients.Base64EncodedPublicSigningKeyLength {
		return fmt.Errorf("Invalid key length: public_signing_key Expected length: %d Received length: %d", e3dbClients.Base64EncodedPublicSigningKeyLength, len(clientConfig.PublicSigningKey))
	}
	if len(clientConfig.PrivateKey) != e3dbClients.Base64EncodedSymmetricKeyLength {
		return fmt.Errorf("Invalid key length: private_key Expected length: %d Received length: %d", e3dbClients.Base64EncodedSymmetricKeyLength, len(clientConfig.PrivateKey))
	}
	if len(clientConfig.PublicKey) != e3dbClients.Base64EncodedSymmetricKeyLength {
		return fmt.Errorf("Invalid key length: public_key Expected length: %d Received length: %d", e3dbClients.Base64EncodedSymmetricKeyLength, len(clientConfig.PublicKey))
	}
	return nil
}

type ListedSecrets struct {
	List      []Secret
	NextToken string
}

type ListSecretsOptions struct {
	RealmName string
	Limit     int
	NextToken int64
}

// ListSecrets returns a list of up to limit secrets that are shared with or owned by the identity
func (c *ToznySDKV3) ListSecrets(ctx context.Context, options ListSecretsOptions) (*ListedSecrets, error) {
	sharedSecrets := &ListedSecrets{}
	listRequest := storageClient.ListGroupsRequest{
		ClientID:  uuid.MustParse(c.StorageClient.ClientID),
		NextToken: options.NextToken,
		Max:       options.Limit,
	}
	responseList, err := c.StorageClient.ListGroups(ctx, listRequest)
	if err != nil {
		return nil, err
	}
	if len(responseList.Groups) < 1 {
		return sharedSecrets, nil
	}
	var sharedSecretList []Secret
	sharedSecretIDs := make(map[string]bool)
	for _, group := range responseList.Groups {
		if !ValidToznySecretNamespace(group.Name) {
			continue
		}
		listRequest := storageClient.ListGroupRecordsRequest{
			GroupID: group.GroupID,
			Max:     options.Limit,
		}
		for {
			listGroupRecords, err := c.StorageClient.GetSharedWithGroup(ctx, listRequest)
			if err != nil {
				return nil, err
			}
			// Add records shared with this group to the list of secrets the user can view.
			for _, record := range listGroupRecords.ResultList {
				// If this record has already been found and added to the list, skip it
				_, exists := sharedSecretIDs[record.Metadata.RecordID]
				if exists {
					continue
				}
				var shared string
				if group.MemberCount > 1 {
					shared = "Yes"
				} else {
					shared = "No"
				}
				// find the username for secret writer if it's someone else
				searchParams := identityClient.SearchRealmIdentitiesRequest{
					RealmName:         options.RealmName,
					IdentityClientIDs: []uuid.UUID{uuid.MustParse(record.Metadata.WriterID)},
				}
				identities, err := c.E3dbIdentityClient.SearchRealmIdentities(ctx, searchParams)
				if err != nil {
					return nil, err
				}
				username := identities.SearchedIdentitiesInformation[0].RealmUsername
				record.Metadata.Plain[SecretWriterUsernameMetadataKey] = username
				record.Metadata.Plain[SecretSharedMetadataKey] = shared
				// Decrypt the record & add to the list of secrets
				recordDecrypted, err := c.DecryptTextSecret(ctx, &record)
				if err != nil {
					return nil, err
				}
				secretDecrypted := c.MakeSecretResponse(recordDecrypted, group.GroupID.String(), username)
				sharedSecretList = append(sharedSecretList, *secretDecrypted)
				sharedSecretIDs[record.Metadata.RecordID] = true
			}

			if listGroupRecords.NextToken == "0" {
				break
			} else {
				listRequest.NextToken = listGroupRecords.NextToken
			}

		}
	}
	sharedSecrets.List = sharedSecretList
	sharedSecrets.NextToken = fmt.Sprintf("%d", responseList.NextToken)
	return sharedSecrets, nil
}

type ViewSecretOptions struct {
	SecretID   uuid.UUID
	MaxSecrets int
}

// ViewSecret returns the decrypted secret with secretID
func (c *ToznySDKV3) ViewSecret(ctx context.Context, options ViewSecretOptions) (*Secret, error) {
	listRequest := storageClient.ListGroupsRequest{
		ClientID: uuid.MustParse(c.StorageClient.ClientID),
	}
	groupList, err := c.StorageClient.ListGroups(ctx, listRequest)
	if err != nil {
		return nil, err
	}
	var secret *pdsClient.ListedRecord
	var groupID string
	var nextToken string
	for _, group := range groupList.Groups {
		listRequest := storageClient.ListGroupRecordsRequest{
			GroupID:   group.GroupID,
			NextToken: nextToken,
			Max:       options.MaxSecrets,
		}
		for {
			listGroupRecords, err := c.StorageClient.GetSharedWithGroup(ctx, listRequest)
			if err != nil {
				return nil, err
			}
			for _, record := range listGroupRecords.ResultList {
				if record.Metadata.RecordID == options.SecretID.String() {
					secret = &record
					groupID = group.GroupID.String()
					break
				}
			}
			if listGroupRecords.NextToken == "0" {
				break
			} else {
				listRequest.NextToken = listGroupRecords.NextToken
			}
		}
	}
	if secret == nil {
		return nil, fmt.Errorf("the requested secret could not be found: %s", options.SecretID)
	}
	recordDecrypted, err := c.DecryptTextSecret(ctx, secret)
	if err != nil {
		return nil, err
	}
	secretDecrypted := c.MakeSecretResponse(recordDecrypted, groupID, "")
	return secretDecrypted, nil
}

// ValidToznySecretNamespace returns true if the namespace is in the form of a tozny secret
func ValidToznySecretNamespace(groupName string) bool {
	groupNamesSplit := strings.Split(groupName, ".")
	if len(groupNamesSplit) < 2 || groupNamesSplit[0] != "tozny" || groupNamesSplit[1] != "secret" {
		return false
	}
	return true
}

// DecryptTextSecret decrypts a non-file secret using the group access key
func (c *ToznySDKV3) DecryptTextSecret(ctx context.Context, secret *pdsClient.ListedRecord) (*pdsClient.Record, error) {
	encryptedRecord := pdsClient.Record{
		Metadata:        secret.Metadata,
		Data:            secret.Data,
		RecordSignature: secret.RecordSignature,
	}
	decryptedRecord, err := c.E3dbPDSClient.DecryptGroupRecordWithGroupEncryptedAccessKey(ctx, encryptedRecord, secret.AccessKey)
	if err != nil {
		return nil, err
	}
	return &decryptedRecord, nil
}

// MakeSecretResponse makes a secret containing from the record, group, and owner info
func (c *ToznySDKV3) MakeSecretResponse(secretRecord *pdsClient.Record, groupID string, ownerUsername string) *Secret {
	secret := &Secret{
		SecretName:    secretRecord.Metadata.Plain[SecretNameMetadataKey],
		SecretType:    secretRecord.Metadata.Plain[SecretTypeMetadataKey],
		SecretID:      uuid.MustParse(secretRecord.Metadata.RecordID),
		Description:   secretRecord.Metadata.Plain[SecretDescriptionMetadataKey],
		Version:       secretRecord.Metadata.Plain[SecretVersionMetadataKey],
		Record:        secretRecord,
		NamespaceId:   groupID,
		OwnerUsername: ownerUsername,
		// RealmName: c.RealmName,
	}
	if secret.SecretType == FileSecretType {
		secret.FileName = secretRecord.Metadata.Plain[SecretFilenameMetadataKey]
	} else {
		secret.SecretValue = secretRecord.Data[SecretValueDataKey]
	}
	return secret
}

<<<<<<< HEAD
type ShareSecretInfo struct {
	SecretName    string
	SecretType    string
	UsernameToAdd string
}

// ShareSecretWithUsername shares all versions of a specified secret with the user with UsernameToAdd
func (c *ToznySDKV3) ShareSecretWithUsername(ctx context.Context, params ShareSecretInfo) error {
	if len(params.UsernameToAdd) == 0 {
		return fmt.Errorf("Username to add must be specified.")
	}
	// find the clientIDs for each username
	searchParams := identityClient.SearchRealmIdentitiesRequest{
		RealmName:         c.CurrentIdentity.Realm,
		IdentityUsernames: []string{params.UsernameToAdd},
	}
	identities, err := c.E3dbIdentityClient.SearchRealmIdentities(ctx, searchParams)
	if err != nil {
		return err
	}
	// find or create the group for sharing with UsernameToAdd
	namespaceOptions := NamespaceOptions{
		RealmName: c.CurrentIdentity.Realm,
		Namespace: fmt.Sprintf("%s.%s", c.StorageClient.ClientID, identities.SearchedIdentitiesInformation[0].ClientID),
		ClientIDs: []uuid.UUID{
			uuid.MustParse(c.StorageClient.ClientID),
			identities.SearchedIdentitiesInformation[0].ClientID,
		},
	}
	group, err := c.GetOrCreateNamespace(ctx, namespaceOptions)
	if err != nil {
		return err
	}
	// share record type with group
	recordType := fmt.Sprintf("tozny.secret.%s.%s.%s", SecretUUID, params.SecretType, params.SecretName)
	err = c.ShareRecordWithGroup(ctx, recordType, group)
	if err != nil {
		return err
	}
	return nil
=======
// ExecuteSearch takes the given request and returns all records that match that request. Record data for non-files is decrypted. Files must be downloaded separately
func (c *ToznySDKV3) ExecuteSearch(executorRequest *searchExecutorClient.ExecutorQueryRequest) (*[]pdsClient.ListedRecord, error) {
	client := searchExecutorClient.New(c.config)
	results, _, err := searchExecutorClient.TimePaginateSearch(client, *executorRequest)
	if err != nil {
		return nil, err
	}
	rawEncryptionKey, err := e3dbClients.DecodeSymmetricKey(c.E3dbPDSClient.EncryptionKeys.Private.Material)
	if err != nil {
		return nil, err
	}
	for index, record := range *results {
		accessKey, err := c.getAKForListedRecord(rawEncryptionKey, record)
		if err != nil {
			return nil, err
		}
		data, err := e3dbClients.DecryptData(record.Data, accessKey)
		if err != nil {
			return nil, err
		}
		(*results)[index].Data = data
	}
	return results, nil
}

func (c *ToznySDKV3) getAKForListedRecord(symmetricKey e3dbClients.SymmetricKey, record pdsClient.ListedRecord) (e3dbClients.SymmetricKey, error){
	if c.akCache == nil {
		c.akCache = make(map[akCacheKey]e3dbClients.SymmetricKey)
	}
	key, exists := c.akCache[akCacheKey{record.Metadata.WriterID, record.Metadata.UserID, record.Metadata.Type}]; if exists {
		return key, nil
	}
	accessKey, err := e3dbClients.DecryptEAK(record.AccessKey.EAK, record.AccessKey.AuthorizerPublicKey.Curve25519, symmetricKey)
	if err != nil {
		return nil, err
	}
	c.akCache[akCacheKey{record.Metadata.WriterID, record.Metadata.UserID, record.Metadata.Type}] = accessKey
	return accessKey, nil
>>>>>>> a5e4cf20
}<|MERGE_RESOLUTION|>--- conflicted
+++ resolved
@@ -26,7 +26,6 @@
 	"encoding/json"
 	"errors"
 	"fmt"
-	"github.com/tozny/e3db-clients-go/searchExecutorClient"
 	"io"
 	"io/ioutil"
 	"net/http"
@@ -37,6 +36,8 @@
 	"strconv"
 	"strings"
 	"time"
+
+	"github.com/tozny/e3db-clients-go/searchExecutorClient"
 
 	e3dbClients "github.com/tozny/e3db-clients-go"
 	"github.com/tozny/e3db-clients-go/accountClient"
@@ -2083,7 +2084,6 @@
 	return secret
 }
 
-<<<<<<< HEAD
 type ShareSecretInfo struct {
 	SecretName    string
 	SecretType    string
@@ -2124,7 +2124,8 @@
 		return err
 	}
 	return nil
-=======
+}
+
 // ExecuteSearch takes the given request and returns all records that match that request. Record data for non-files is decrypted. Files must be downloaded separately
 func (c *ToznySDKV3) ExecuteSearch(executorRequest *searchExecutorClient.ExecutorQueryRequest) (*[]pdsClient.ListedRecord, error) {
 	client := searchExecutorClient.New(c.config)
@@ -2150,11 +2151,12 @@
 	return results, nil
 }
 
-func (c *ToznySDKV3) getAKForListedRecord(symmetricKey e3dbClients.SymmetricKey, record pdsClient.ListedRecord) (e3dbClients.SymmetricKey, error){
+func (c *ToznySDKV3) getAKForListedRecord(symmetricKey e3dbClients.SymmetricKey, record pdsClient.ListedRecord) (e3dbClients.SymmetricKey, error) {
 	if c.akCache == nil {
 		c.akCache = make(map[akCacheKey]e3dbClients.SymmetricKey)
 	}
-	key, exists := c.akCache[akCacheKey{record.Metadata.WriterID, record.Metadata.UserID, record.Metadata.Type}]; if exists {
+	key, exists := c.akCache[akCacheKey{record.Metadata.WriterID, record.Metadata.UserID, record.Metadata.Type}]
+	if exists {
 		return key, nil
 	}
 	accessKey, err := e3dbClients.DecryptEAK(record.AccessKey.EAK, record.AccessKey.AuthorizerPublicKey.Curve25519, symmetricKey)
@@ -2163,5 +2165,4 @@
 	}
 	c.akCache[akCacheKey{record.Metadata.WriterID, record.Metadata.UserID, record.Metadata.Type}] = accessKey
 	return accessKey, nil
->>>>>>> a5e4cf20
 }