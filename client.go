//
// client.go --- Golang e3db client.
//
// Copyright (C) 2020, Tozny, LLC.
// All Rights Reserved.
//

/*
Package e3db provides programmatic access to the e3db API/Innovault service for the secure transmission and storage of arbitrary data encrypted locally using this SDK.

Official documentation for e3db can be found at https://tozny.com/documentation/e3db/

If not using go mod command for your project:
	  import "github.com/tozny/e3db-go"
Otherwise
	  import "github.com/tozny/e3db-go/v2"
*/
package e3db

import (
	"bufio"
	"bytes"
	"context"
	"crypto/rand"
	"encoding/base64"
	"encoding/json"
	"errors"
	"fmt"
	"io"
	"io/ioutil"
	"net/http"
	"net/http/httputil"
	"net/url"
	"os"
	"regexp"
	"strings"
	"time"

	e3dbClients "github.com/tozny/e3db-clients-go"
	"github.com/tozny/e3db-clients-go/accountClient"
	"github.com/tozny/e3db-clients-go/file"
	"github.com/tozny/e3db-clients-go/identityClient"
	"github.com/tozny/e3db-clients-go/pdsClient"
	"github.com/tozny/e3db-clients-go/storageClient"

	"github.com/google/uuid"
	"golang.org/x/oauth2/clientcredentials"
)

const (
	defaultStorageURL                   = "https://api.e3db.com"
	SECRET_UUID                         = "38bb737a-4ce0-5ead-8585-e13ea23b09a6"
	SECRET_WRITER_USERNAME_METADATA_KEY = "username"
	SECRET_SHARED_METADATA_KEY          = "shared"
	SECRET_FILE_SIZE_METADATA_KEY       = "size"
	SECRET_FILENAME_METADATA_KEY        = "fileName"
)

var (
	REQUIRED_CLIENT_KEYS = []string{
		"version",
		"public_signing_key",
		"private_signing_key",
		"client_id",
		"api_key_id",
		"api_secret",
		"public_key",
		"private_key",
		"api_url",
	}
	encryptedFileName = "encrypted"
	SECRET_TYPES      = []string{"Client", "Credential", "File"}
)

type akCacheKey struct {
	WriterID string
	UserID   string
	Type     string
}

// ClientOpts contains options for configuring an E3DB client.
type ClientOpts struct {
	ClientID    string
	ClientEmail string
	APIKeyID    string
	APISecret   string
	PublicKey   PublicKey
	PrivateKey  PrivateKey
	APIBaseURL  string
	Logging     bool
}

// Client is an authenticated connection to the E3DB service, providing
// access to end-to-end encrypted data stored in the database.
type Client struct {
	Options ClientOpts

	httpClient *http.Client
	akCache    map[akCacheKey]secretKey
}

// ClientKey contains a cryptographic key for use in client operations.
type ClientKey struct {
	Curve25519 string `json:"curve25519"`
}

// ClientInfo contains information sent by the E3DB service
// about a client.
type ClientInfo struct {
	ClientID  string    `json:"client_id"`
	PublicKey ClientKey `json:"public_key"`
	Validated bool      `json:"validated"`
}

// ClientDetails contains information about a newly-registered E3DB client
type ClientDetails struct {
	ClientID  string    `json:"client_id"`
	ApiKeyID  string    `json:"api_key_id"`
	ApiSecret string    `json:"api_secret"`
	PublicKey ClientKey `json:"public_key"`
	Name      string    `json:"name"`
}

type clientRegistrationInfo struct {
	Name      string    `json:"name"`
	PublicKey ClientKey `json:"public_key"`
}

type clientRegistrationRequest struct {
	Token  string                 `json:"token"`
	Client clientRegistrationInfo `json:"client"`
}

// Meta contains meta-information about an E3DB record, such as
// who wrote it, when it was written, and the type of the data stored.
type Meta struct {
	RecordID     string            `json:"record_id,omitempty"`
	WriterID     string            `json:"writer_id"`
	UserID       string            `json:"user_id"`
	Type         string            `json:"type"`
	Plain        map[string]string `json:"plain"`
	Created      time.Time         `json:"created"`
	LastModified time.Time         `json:"last_modified"`
	Version      string            `json:"version,omitempty"`
}

// Record contains a plaintext 'Meta' object containing record metadata,
// along with decrypted fields in 'Data'. All data will be encrypted
// before it is stored in the E3DB service.
type Record struct {
	Meta Meta              `json:"meta"`
	Data map[string]string `json:"data"`
}

// GetDefaultClient loads the default E3DB configuration profile and
// creates a client using those options.
func GetDefaultClient() (*Client, error) {
	opts, err := DefaultConfig()
	if err != nil {
		return nil, err
	}

	client, err := GetClient(*opts)
	if err != nil {
		return nil, err
	}

	return client, nil
}

// GetClient creates an E3DB client given a custom set of options. Use
// 'GetConfig' to load options from a configuration profile.
func GetClient(opts ClientOpts) (*Client, error) {
	return &Client{
		Options: opts,
	}, nil
}

// RegisterClient creates a new client for a given InnoVault account
func RegisterClient(registrationToken string, clientName string, publicKey string, privateKey string, backup bool, apiURL string) (*ClientDetails, string, error) {
	if apiURL == "" {
		apiURL = defaultStorageURL
	}

	request := &clientRegistrationRequest{
		Token: registrationToken,
		Client: clientRegistrationInfo{
			Name:      clientName,
			PublicKey: ClientKey{Curve25519: publicKey},
		},
	}

	buf := new(bytes.Buffer)
	json.NewEncoder(buf).Encode(request)
	req, err := http.NewRequest("POST", fmt.Sprintf("%s/v1/account/e3db/clients/register", apiURL), buf)

	if err != nil {
		return nil, apiURL, err
	}

	client := &http.Client{}

	resp, err := client.Do(req)
	if err != nil {
		return nil, apiURL, err
	}

	defer closeResp(resp)

	var details *ClientDetails
	if err := json.NewDecoder(resp.Body).Decode(&details); err != nil {
		closeResp(resp)
		return nil, apiURL, err
	}

	backupClient := resp.Header.Get("X-Backup-Client")

	if backup {
		if privateKey == "" {
			return nil, apiURL, errors.New("Cannot back up client credentials without a private key!")
		}

		pubBytes, _ := base64.RawURLEncoding.DecodeString(publicKey)
		privBytes, _ := base64.RawURLEncoding.DecodeString(privateKey)

		config := &ClientOpts{
			ClientID:    details.ClientID,
			ClientEmail: "",
			APIKeyID:    details.ApiKeyID,
			APISecret:   details.ApiSecret,
			PublicKey:   MakePublicKey(pubBytes),
			PrivateKey:  MakePrivateKey(privBytes),
			APIBaseURL:  "https://api.e3db.com",
			Logging:     false,
		}

		client, err := GetClient(*config)
		if err != nil {
			closeResp(resp)
			return nil, apiURL, err
		}

		client.Backup(context.Background(), backupClient, registrationToken)
	}

	return details, apiURL, nil
}

func (c *Client) apiURL() string {
	if c.Options.APIBaseURL == "" {
		return defaultStorageURL
	}

	return strings.TrimRight(c.Options.APIBaseURL, "/")
}

func logRequest(req *http.Request) {
	reqDump, _ := httputil.DumpRequestOut(req, true)
	scanner := bufio.NewScanner(bytes.NewReader(reqDump))
	for scanner.Scan() {
		fmt.Printf("> %s\n", scanner.Text())
	}
}

func logResponse(resp *http.Response) {
	respDump, _ := httputil.DumpResponse(resp, true)
	scanner := bufio.NewScanner(bytes.NewReader(respDump))
	for scanner.Scan() {
		fmt.Printf("< %s\n", scanner.Text())
	}
}

type httpError struct {
	message    string
	URL        string
	StatusCode int
}

func (err *httpError) Error() string {
	return err.message
}

func closeResp(resp *http.Response) {
	io.Copy(ioutil.Discard, resp.Body)
	resp.Body.Close()
}

func (c *Client) rawCall(ctx context.Context, req *http.Request, jsonResult interface{}) (*http.Response, error) {
	if c.httpClient == nil {
		config := clientcredentials.Config{
			ClientID:     c.Options.APIKeyID,
			ClientSecret: c.Options.APISecret,
			TokenURL:     c.apiURL() + "/v1/auth/token",
		}
		c.httpClient = config.Client(ctx)
	}

	if c.Options.Logging {
		logRequest(req)
	}

	resp, err := c.httpClient.Do(req)
	if err != nil {
		return nil, err
	}

	if c.Options.Logging {
		logResponse(resp)
	}

	if !(resp.StatusCode >= 200 && resp.StatusCode <= 299) {
		closeResp(resp)
		u := req.URL.String()
		return nil, &httpError{
			StatusCode: resp.StatusCode,
			URL:        u,
			message:    fmt.Sprintf("e3db: %s: server http error %d", u, resp.StatusCode),
		}
	}

	if jsonResult != nil {
		if err := json.NewDecoder(resp.Body).Decode(jsonResult); err != nil {
			closeResp(resp)
			return nil, err
		}
	}

	return resp, nil
}

// GetClientInfo queries the E3DB server for a client's public
// information given its client UUID.
func (c *Client) GetClientInfo(ctx context.Context, clientID string) (*ClientInfo, error) {
	var u, method string

	if strings.Contains(clientID, "@") {
		return nil, errors.New("Email lookup is not supported.")
	} else {
		u = fmt.Sprintf("%s/v1/storage/clients/%s", c.apiURL(), url.QueryEscape(clientID))
		method = "GET"
	}

	req, err := http.NewRequest(method, u, nil)
	if err != nil {
		return nil, err
	}

	var info ClientInfo
	resp, err := c.rawCall(ctx, req, &info)
	if err != nil {
		return nil, err
	}

	defer closeResp(resp)
	return &info, nil
}

// getClientKey queries the E3DB server for a client's public key
// given its client UUID. (This was exported in the Java SDK but
// I'm not sure why since it's rather low level.)
func (c *Client) getClientKey(ctx context.Context, clientID string) (PublicKey, error) {
	info, err := c.GetClientInfo(ctx, clientID)
	if err != nil {
		return nil, err
	}

	key, err := base64Decode(info.PublicKey.Curve25519)
	if err != nil {
		return nil, err
	}

	return MakePublicKey(key), nil
}

// readRaw reads a record given a record ID and returns the record without
// decrypting data fields.
func (c *Client) readRaw(ctx context.Context, recordID string, fields []string) (*Record, error) {
	path := fmt.Sprintf("%s/v1/storage/records/%s", c.apiURL(), recordID)

	if fields != nil && len(fields) > 0 {
		mappedFields := make([]string, len(fields))
		for i, v := range fields {
			mappedFields[i] = fmt.Sprintf("field=%s", url.QueryEscape(v))
		}
		fieldList := strings.Join(mappedFields, "&")
		path = fmt.Sprintf("%s?%s", path, fieldList)
	}

	req, err := http.NewRequest("GET", path, nil)
	if err != nil {
		return nil, err
	}

	var record Record
	resp, err := c.rawCall(ctx, req, &record)
	if err != nil {
		return nil, err
	}

	defer closeResp(resp)
	return &record, nil
}

// Read reads a record given a record ID, decrypts it, and returns the result.
func (c *Client) Read(ctx context.Context, recordID string) (*Record, error) {
	return c.ReadFields(ctx, recordID, nil)
}

// ReadFields reads a record given a record ID, selecting a subset of fields,
// and returns a decrypted result.
func (c *Client) ReadFields(ctx context.Context, recordID string, fields []string) (*Record, error) {
	record, err := c.readRaw(ctx, recordID, fields)
	if err != nil {
		return nil, err
	}

	if err := c.decryptRecord(ctx, record); err != nil {
		return nil, err
	}

	return record, nil
}

// Write writes a new encrypted record to the database. Returns the new record (with
// the original, unencrypted data)
func (c *Client) Write(ctx context.Context, recordType string, data map[string]string, plain map[string]string) (*Record, error) {
	record := &Record{
		Meta: Meta{
			Type:     recordType,
			WriterID: c.Options.ClientID,
			UserID:   c.Options.ClientID, // for now
			Plain:    plain,
		},
		Data: data,
	}

	encryptedRecord, err := c.encryptRecord(ctx, record)
	if err != nil {
		return nil, err
	}

	buf := new(bytes.Buffer)
	json.NewEncoder(buf).Encode(encryptedRecord)
	req, err := http.NewRequest("POST", fmt.Sprintf("%s/v1/storage/records", c.apiURL()), buf)
	if err != nil {
		return nil, err
	}

	resp, err := c.rawCall(ctx, req, encryptedRecord)
	if err != nil {
		return nil, err
	}

	defer closeResp(resp)

	record.Meta.Created = encryptedRecord.Meta.Created
	record.Meta.LastModified = encryptedRecord.Meta.LastModified
	record.Meta.Version = encryptedRecord.Meta.Version
	record.Meta.RecordID = encryptedRecord.Meta.RecordID
	return record, nil
}

// Update a record, if the version field matches the
// version stored by E3DB.
//
// Returns HTTP 409 (Conflict) in error if the record cannot be updated.
func (c *Client) Update(ctx context.Context, record *Record) error {
	encryptedRecord, err := c.encryptRecord(ctx, record)
	if err != nil {
		return err
	}

	buf := new(bytes.Buffer)
	json.NewEncoder(buf).Encode(encryptedRecord)
	u := fmt.Sprintf("%s/v1/storage/records/safe/%s/%s", c.apiURL(), url.QueryEscape(record.Meta.RecordID), url.QueryEscape(record.Meta.Version))
	req, err := http.NewRequest("PUT", u, buf)
	if err != nil {
		return err
	}

	resp, err := c.rawCall(ctx, req, encryptedRecord)
	if err != nil {
		return err
	}

	defer closeResp(resp)

	record.Meta = encryptedRecord.Meta
	return nil
}

// Delete removes a record, with optional optimistic locking.
func (c *Client) Delete(ctx context.Context, recordID string, version string) error {
	u := fmt.Sprintf("%s/v1/storage/records/%s", c.apiURL(), url.QueryEscape(recordID))

	if version != "" {
		u = fmt.Sprintf("%s/v1/storage/records/safe/%s/%s", c.apiURL(), url.QueryEscape(recordID), url.QueryEscape(version))
	}

	req, err := http.NewRequest("DELETE", u, nil)
	if err != nil {
		return err
	}

	resp, err := c.rawCall(ctx, req, nil)
	if err != nil {
		return err
	}

	defer closeResp(resp)
	return nil
}

// Backup backs up the client's credentials to an account with which it's registered.
func (c *Client) Backup(ctx context.Context, clientID string, registrationToken string) error {
	credentials := make(map[string]string)
	credentials["version"] = "1"
	credentials["client_id"] = "\"" + c.Options.ClientID + "\""
	credentials["api_key_id"] = "\"" + c.Options.APIKeyID + "\""
	credentials["api_secret"] = "\"" + c.Options.APISecret + "\""
	credentials["client_email"] = "\"" + c.Options.ClientEmail + "\""
	credentials["public_key"] = "\"" + encodePublicKey(c.Options.PublicKey) + "\""
	credentials["private_key"] = "\"" + encodePrivateKey(c.Options.PrivateKey) + "\""
	credentials["api_url"] = "\"" + c.Options.APIBaseURL + "\""

	plain := make(map[string]string)
	plain["client"] = c.Options.ClientID

	c.Write(ctx, "tozny.key_backup", credentials, plain)
	c.Share(ctx, "tozny.key_backup", clientID)

	u := fmt.Sprintf("%s/v1/account/backup/%s/%s", c.apiURL(), registrationToken, c.Options.ClientID)
	req, err := http.NewRequest("POST", u, nil)
	if err != nil {
		return err
	}

	resp, err := c.rawCall(ctx, req, nil)
	if err != nil {
		return err
	}

	defer closeResp(resp)
	return nil
}

const allowReadPolicy = `{"allow": [{"read": {}}]}`
const denyReadPolicy = `{"deny": [{"read": {}}]}`

// Share grants another e3db client permission to read records of the
// specified record type.
func (c *Client) Share(ctx context.Context, recordType string, readerID string) error {
	id := c.Options.ClientID
	ak, err := c.getAccessKey(ctx, id, id, id, recordType)
	if err != nil {
		return err
	}

	if ak == nil {
		return errors.New("no applicable records exist to share")
	}

	err = c.putAccessKey(ctx, id, id, readerID, recordType, ak)
	if err != nil {
		return err
	}

	u := fmt.Sprintf("%s/v1/storage/policy/%s/%s/%s/%s", c.apiURL(), id, id, readerID, recordType)
	req, err := http.NewRequest("PUT", u, strings.NewReader(allowReadPolicy))
	if err != nil {
		return err
	}

	resp, err := c.rawCall(ctx, req, nil)
	if err != nil {
		return err
	}

	defer closeResp(resp)
	return nil
}

// Unshare revokes another e3db client's permission to read records of the
// given record type.
func (c *Client) Unshare(ctx context.Context, recordType string, readerID string) error {
	id := c.Options.ClientID
	u := fmt.Sprintf("%s/v1/storage/policy/%s/%s/%s/%s", c.apiURL(), id, id, readerID, recordType)
	req, err := http.NewRequest("PUT", u, strings.NewReader(denyReadPolicy))
	if err != nil {
		return err
	}

	resp, err := c.rawCall(ctx, req, nil)
	if err != nil {
		return err
	}

	err = c.deleteAccessKey(ctx, id, id, readerID, recordType)
	if err != nil {
		return err
	}

	defer closeResp(resp)
	return nil
}

// OutgoingSharingPolicy contains information about who and what types of
// records I have shared with.
type OutgoingSharingPolicy struct {
	ReaderID   string `json:"reader_id"`
	Type       string `json:"record_type"`
	ReaderName string `json:"reader_name"`
}

// GetOutgoingSharing returns a list of readers and types of records that
// I am currently sharing.
func (c *Client) GetOutgoingSharing(ctx context.Context) ([]OutgoingSharingPolicy, error) {
	u := fmt.Sprintf("%s/v1/storage/policy/outgoing", c.apiURL())
	req, err := http.NewRequest("GET", u, nil)
	if err != nil {
		return nil, err
	}

	var osp []OutgoingSharingPolicy

	resp, err := c.rawCall(ctx, req, &osp)
	if err != nil {
		return nil, err
	}

	defer closeResp(resp)
	return osp, nil
}

// IncomingSharingPolicy contains information about who has shared what type
// of records with me.
type IncomingSharingPolicy struct {
	WriterID   string `json:"writer_id"`
	Type       string `json:"record_type"`
	WriterName string `json:"writer_name"`
}

// GetIncomingSharing returns a list of writers and types of records that are
// currently shared with me.
func (c *Client) GetIncomingSharing(ctx context.Context) ([]IncomingSharingPolicy, error) {
	u := fmt.Sprintf("%s/v1/storage/policy/incoming", c.apiURL())
	req, err := http.NewRequest("GET", u, nil)
	if err != nil {
		return nil, err
	}

	var isp []IncomingSharingPolicy

	resp, err := c.rawCall(ctx, req, &isp)
	if err != nil {
		return nil, err
	}

	defer closeResp(resp)
	return isp, nil
}

/**
SDK V3 prototyping below.
Not for external production use.
Interface is rapidly evolving.
*/

// ToznySDKV3 wraps config and higher level methods for service agnostic &
// user centric operations for accomplishing both low level and complex tasks.
type ToznySDKV3 struct {
	// Embedded low level client to use for account authenticated operations
	// By embedded individual clients it allows for collecting and centralizing
	// all interactions with Tozny services behind a single interface (ToznySDK)
	// e.g. toznySDK.CreateAccount(ctx context.Context, params accountClient.CreateAccountRequest)
	*accountClient.E3dbAccountClient
	*identityClient.E3dbIdentityClient
	*storageClient.StorageClient
	*pdsClient.E3dbPDSClient
	// Account public authentication material for creating and deriving account credentials
	AccountUsername string
	// Account private authentication material for creating and deriving account credentials
	AccountPassword string
	// Network location of the Tozny services to communicate with.
	APIEndpoint string
	// Tozny server defined globally unique id for this Client.
	ClientID string
	config   e3dbClients.ClientConfig
}

// ToznySDKConfig wraps parameters needed to configure a ToznySDK
type ToznySDKConfig struct {
	e3dbClients.ClientConfig
	AccountUsername string `json:"account_username"`
	AccountPassword string `json:"account_password"`
	APIEndpoint     string `json:"api_url"`
}

// NewToznySDK returns a new instance of the ToznySDK initialized with the provided
// config or error (if any).
func NewToznySDKV3(config ToznySDKConfig) (*ToznySDKV3, error) {
	accountServiceClient := accountClient.New(config.ClientConfig)
	identityClient := identityClient.New(config.ClientConfig)
	storageClient := storageClient.New(config.ClientConfig)
	pdsClient := pdsClient.New(config.ClientConfig)

	return &ToznySDKV3{
		E3dbAccountClient:  &accountServiceClient,
		E3dbIdentityClient: &identityClient,
		StorageClient:      &storageClient,
		E3dbPDSClient:      &pdsClient,
		AccountUsername:    config.AccountUsername,
		AccountPassword:    config.AccountPassword,
		APIEndpoint:        config.APIEndpoint,
		ClientID:           config.ClientID,
		config:             config.ClientConfig,
	}, nil
}

// GetSDKV3 creates a V3 Tozny SDK based off the JSON contents
// of the file at the specified path, returning config and error (if any).
func GetSDKV3(configJSONFilePath string) (*ToznySDKV3, error) {
	config, err := LoadConfigFile(configJSONFilePath)
	if err != nil {
		return nil, err
	}
	return sdkV3FromConfig(config)
}

func sdkV3FromConfig(config ToznySDKJSONConfig) (*ToznySDKV3, error) {
	return NewToznySDKV3(ToznySDKConfig{
		ClientConfig: e3dbClients.ClientConfig{
			ClientID:  config.ClientID,
			APIKey:    config.APIKeyID,
			APISecret: config.APISecret,
			Host:      config.APIBaseURL,
			AuthNHost: config.APIBaseURL,
			SigningKeys: e3dbClients.SigningKeys{
				Public: e3dbClients.Key{
					Type:     e3dbClients.DefaultSigningKeyType,
					Material: config.PublicSigningKey,
				},
				Private: e3dbClients.Key{
					Type:     e3dbClients.DefaultSigningKeyType,
					Material: config.PrivateSigningKey,
				},
			},
			EncryptionKeys: e3dbClients.EncryptionKeys{
				Private: e3dbClients.Key{
					Material: config.PrivateKey,
					Type:     e3dbClients.DefaultEncryptionKeyType,
				},
				Public: e3dbClients.Key{
					Material: config.PublicKey,
					Type:     e3dbClients.DefaultEncryptionKeyType,
				},
			},
		},
		AccountUsername: config.AccountUsername,
		AccountPassword: config.AccountPassword,
		APIEndpoint:     config.APIBaseURL,
	})
}

type LoginActionData = map[string]string

type IdentitySessionIntermediateResponse = identityClient.IdentitySessionRequestResponse

// TozIDLoginRequest is used to login to a TozID account to get a ToznySDKV3 or active TozID session (future plan)
type TozIDLoginRequest struct {
<<<<<<< HEAD
	Username     string
	Password     string
	RealmName    string
	APIBaseURL   string
	LoginHandler func(response *identityClient.IdentitySessionRequestResponse) (LoginActionData, error)
=======
	Username  string
	Password  string
	RealmName string
	APIBaseURL   string
	LoginHandler func(response *IdentitySessionIntermediateResponse) (LoginActionData, error)
>>>>>>> 3553dd0a
}

//GetSDKV3ForTozIDUser logs in a TozID user and returns the storage client of that user as a ToznySDKV3
func GetSDKV3ForTozIDUser(login TozIDLoginRequest) (*ToznySDKV3, error) {
	if login.APIBaseURL == "" {
		login.APIBaseURL = "https://api.e3db.com"
	} else {
		login.APIBaseURL = strings.TrimSuffix(strings.TrimSpace(login.APIBaseURL), "/")
	}
	username := strings.ToLower(login.Username)
	anonConfig := e3dbClients.ClientConfig{
		Host:      login.APIBaseURL,
		AuthNHost: login.APIBaseURL,
	}
	ctx := context.Background()
	anonymousClient := identityClient.New(anonConfig)
	realmInfo, err := anonymousClient.RealmInfo(ctx, login.RealmName)
	if err != nil {
		// TODO: better error message for failure to get realmInfo
		return nil, fmt.Errorf("GetSDKV3ForTozIDUser: failed to get realm infor with error %w", err)
	}
	noteName, encryptionKeys, signingKeys, err := e3dbClients.DeriveIdentityCredentials(username, login.Password, realmInfo.Name, "")
	if err != nil {
		return nil, err
	}
	clientConfig := e3dbClients.ClientConfig{
		Host:           login.APIBaseURL,
		AuthNHost:      login.APIBaseURL,
		SigningKeys:    signingKeys,
		EncryptionKeys: encryptionKeys,
	}
	idClient := identityClient.New(clientConfig)
	loginResponse, err := idClient.InitiateIdentityLogin(ctx, identityClient.IdentityLoginRequest{
		Username:   username,
		RealmName:  login.RealmName,
		AppName:    "account",
		LoginStyle: "api",
	})
	if err != nil {
		return nil, err
	}
	sessionResponse, err := idClient.IdentitySessionRequest(ctx, realmInfo.Name, *loginResponse)
	if err != nil {
		return nil, err
	}
	// TODO: rework this to support brokered logins. See JS SDK for examples
	for {
		if sessionResponse.LoginActionType == "fetch" {
			break
		}
		switch sessionResponse.LoginActionType {
		case "continue":
			data := url.Values{}
			request, err := http.NewRequest("POST", sessionResponse.ActionURL, strings.NewReader(data.Encode()))
			if err != nil {
				return nil, err
			}
			err = e3dbClients.MakeSignedServiceCall(ctx, &http.Client{}, request, signingKeys, "", &sessionResponse)
			if err != nil {
				return nil, err
			}
		default:
			if login.LoginHandler == nil {
				return nil, fmt.Errorf("A Login handler must be provided for action type %s", sessionResponse.LoginActionType)
			}
			data, err := login.LoginHandler(sessionResponse)
			if err != nil {
				return nil, err
			}
			var reader io.Reader
			if sessionResponse.ContentType == "application/x-www-form-urlencoded" {
				values := url.Values{}
				for key, value := range data {
					values.Set(key, value)
				}
				reader = strings.NewReader(values.Encode())
			} else {
				var buf bytes.Buffer
				err := json.NewEncoder(&buf).Encode(&data)
				if err != nil {
					return nil, err
				}
				reader = &buf
			}
			request, err := http.NewRequest("POST", sessionResponse.ActionURL, reader)
			if err != nil {
				return nil, err
			}
			request.Header.Set("Content-Type", sessionResponse.ContentType)
			err = e3dbClients.MakeSignedServiceCall(ctx, &http.Client{}, request, signingKeys, "", &sessionResponse)
			if err != nil {
				return nil, err
			} else if sessionResponse.Message.IsError {
				return nil, fmt.Errorf(sessionResponse.Message.Summary)
			}
		}
	}
	redirectRequest := identityClient.IdentityLoginRedirectRequest{
		RealmName: realmInfo.Domain,
		// The following map values if not present will be set to the empty string and identity service will handle appropriately
		SessionCode:   sessionResponse.Context["session_code"],
		Execution:     sessionResponse.Context["execution"],
		TabID:         sessionResponse.Context["tab_id"],
		ClientID:      sessionResponse.Context["client_id"],
		AuthSessionId: sessionResponse.Context["auth_session_id"],
	}
	redirect, err := idClient.IdentityLoginRedirect(ctx, redirectRequest)
	if err != nil {
		return nil, err
	}
	storage := storageClient.New(clientConfig)
	note, err := storage.ReadNoteByName(ctx, noteName, map[string]string{storageClient.TozIDLoginTokenHeader: redirect.AccessToken})
	if err != nil {
		return nil, err
	}
	err = storage.DecryptNote(note)
	if err != nil {
		return nil, err
	}
	var config ToznySDKJSONConfig
	err = json.Unmarshal([]byte(note.Data["storage"]), &config)
	if err != nil {
		return nil, err
	}
	return sdkV3FromConfig(config)

}

// CreateResponse wraps the value return from the account creation method
type RegisterAccountResponse struct {
	PaperKey string
	Account  Account
}

// Account wraps the data needed to make TozStore account calls
type Account struct {
	AccountID string
	// JWT that can be used for later requests against the account service.
	Token  string
	Config ClientConfig
	Client *accountClient.E3dbAccountClient
}

// Challenge wraps the parameters needed to initiate and account login
type Challenge struct {
	Challenge     string `json:"challenge"`
	AuthSalt      string `json:"auth_salt"`
	PaperAuthSalt string `json:"paper_auth_salt"`
}

// AuthResponse wraps data returned from a completed login challenge
type AuthResponse struct {
	Token   string
	Profile *accountClient.Profile
	Account *accountClient.Account
}

// ProfileMeta wraps the JSON struct for account meta
type ProfileMeta struct {
	Enabled      string `json:"backupEnabled"`
	BackupClient string `json:"backupClient"`
	PaperBackup  string `json:"paperBackup"`
}

// ClientConfig provides a simpler way to serialize/deserialized client
// credentials stored in account meta
type ClientConfig struct {
	Version           int    `json:"version"`
	APIURL            string `json:"api_url"`
	ClientEmail       string `json:"client_email"`
	ClientID          string `json:"client_id"`
	APIKeyID          string `json:"api_key_id"`
	APISecret         string `json:"api_secret"`
	PublicKey         string `json:"public_key"`
	PrivateKey        string `json:"private_key"`
	PublicSigningKey  string `json:"public_signing_key"`
	PrivateSigningKey string `json:"private_signing_key"`
}

// StoreConfigFile stores a ToznySDKV3 config file at the specified path, returning an error if any
func (c *ToznySDKV3) StoreConfigFile(path string) error {
	config := ToznySDKJSONConfig{
		ConfigFile: ConfigFile{
			Version:     2,
			APIBaseURL:  c.APIEndpoint,
			APIKeyID:    c.config.APIKey,
			APISecret:   c.config.APISecret,
			ClientID:    c.config.ClientID,
			ClientEmail: "",
			PublicKey:   c.config.EncryptionKeys.Public.Material,
			PrivateKey:  c.config.EncryptionKeys.Private.Material,
		},
		PublicSigningKey:  c.config.SigningKeys.Public.Material,
		PrivateSigningKey: c.config.SigningKeys.Private.Material,
		AccountUsername:   c.AccountUsername,
		AccountPassword:   c.AccountPassword,
	}
	return saveJson(path, config)
}

// Register attempts to create a valid TozStore account returning the root client config for the created account and error (if any).
func (c *ToznySDKV3) Register(ctx context.Context, name string, email string, password string, apiURL string) (RegisterAccountResponse, error) {
	if apiURL == "" {
		apiURL = defaultStorageURL
	}
	const (
		pwEncSalt  = "pwEncSalt"
		pwAuthSalt = "pwAuthSalt"
		pkEncSalt  = "pkEncSalt"
		pkAuthSalt = "pkAuthSalt"
	)
	// Boot client
	bootClientConfig := e3dbClients.ClientConfig{
		Host:      apiURL,
		AuthNHost: apiURL,
	}
	bootClient := accountClient.New(bootClientConfig)
	var createResponse RegisterAccountResponse
	var accountClientConfig = e3dbClients.ClientConfig{
		Host:      apiURL,
		AuthNHost: apiURL,
	}
	var accountResponse *accountClient.CreateAccountResponse

	paperKeyRaw := make([]byte, 64)
	_, err := rand.Read(paperKeyRaw)
	if err != nil {
		return createResponse, fmt.Errorf("reading bytes for paper key: %v", err)
	}
	paperKey := base64.RawURLEncoding.EncodeToString(paperKeyRaw)

	salts := make(map[string][]byte, 4)
	for _, name := range []string{pwEncSalt, pwAuthSalt, pkEncSalt, pkAuthSalt} {
		salt := make([]byte, e3dbClients.SaltSize)
		_, err = rand.Read(salt)
		if err != nil {
			return createResponse, fmt.Errorf("reading bytes for salt %s: %v", name, err)
		}
		salts[name] = salt
	}

	// Derive keys
	pwSigningKey, _ := e3dbClients.DeriveSigningKey([]byte(password), salts[pwAuthSalt], e3dbClients.AccountDerivationRounds)
	pwEncKey := e3dbClients.DeriveSymmetricKey([]byte(password), salts[pwEncSalt], e3dbClients.AccountDerivationRounds)
	pkSigningKey, _ := e3dbClients.DeriveSigningKey([]byte(paperKey), salts[pwAuthSalt], e3dbClients.AccountDerivationRounds)
	pkEncKey := e3dbClients.DeriveSymmetricKey([]byte(paperKey), salts[pkEncSalt], e3dbClients.AccountDerivationRounds)
	// Generate client keys
	encryptionKeypair, err := e3dbClients.GenerateKeyPair()
	if err != nil {
		return createResponse, fmt.Errorf("Failed generating encryption key pair %s", err)
	}
	signingKeys, err := e3dbClients.GenerateSigningKeys()
	if err != nil {
		return createResponse, fmt.Errorf("Failed generating signing key pair %s", err)
	}
	createAccountParams := accountClient.CreateAccountRequest{
		Profile: accountClient.Profile{
			Name:               email,
			Email:              email,
			AuthenticationSalt: base64.RawURLEncoding.EncodeToString(salts[pwAuthSalt]),
			EncodingSalt:       base64.RawURLEncoding.EncodeToString(salts[pwEncSalt]),
			SigningKey: accountClient.EncryptionKey{
				Ed25519: base64.RawURLEncoding.EncodeToString(pwSigningKey[:]),
			},
			PaperAuthenticationSalt: base64.RawURLEncoding.EncodeToString(salts[pkAuthSalt]),
			PaperEncodingSalt:       base64.RawURLEncoding.EncodeToString(salts[pkEncSalt]),
			PaperSigningKey: accountClient.EncryptionKey{
				Ed25519: base64.RawURLEncoding.EncodeToString(pkSigningKey[:]),
			},
		},
		Account: accountClient.Account{
			Company: name,
			Plan:    "free0",
			PublicKey: accountClient.ClientKey{
				Curve25519: encryptionKeypair.Public.Material,
			},
			SigningKey: accountClient.EncryptionKey{
				Ed25519: signingKeys.Public.Material,
			},
		},
	}
	// Create an account and client for that account using the specified params
	accountResponse, err = bootClient.CreateAccount(ctx, createAccountParams)
	if err != nil {
		return createResponse, fmt.Errorf("creating account with params: %v - %+v", err, createAccountParams)
	}
	clientConfig := ClientConfig{
		Version:           2,
		APIURL:            apiURL,
		ClientID:          accountResponse.Account.Client.ClientID,
		APIKeyID:          accountResponse.Account.Client.APIKeyID,
		APISecret:         accountResponse.Account.Client.APISecretKey,
		PublicKey:         encryptionKeypair.Public.Material,
		PrivateKey:        encryptionKeypair.Private.Material,
		PublicSigningKey:  signingKeys.Public.Material,
		PrivateSigningKey: signingKeys.Private.Material,
	}
	serializedConfig, err := json.Marshal(clientConfig)
	if err != nil {
		return createResponse, fmt.Errorf("serializing config: %v", err)
	}
	pwConfig := e3dbClients.Encrypt(serializedConfig, e3dbClients.MakeSymmetricKey(pwEncKey[:]))
	pkConfig := e3dbClients.Encrypt(serializedConfig, e3dbClients.MakeSymmetricKey(pkEncKey[:]))
	meta := ProfileMeta{
		Enabled:      "enabled",
		BackupClient: pwConfig,
		PaperBackup:  pkConfig,
	}

	accountClientConfig.ClientID = accountResponse.Account.Client.ClientID
	accountClientConfig.APIKey = accountResponse.Account.Client.APIKeyID
	accountClientConfig.APISecret = accountResponse.Account.Client.APISecretKey
	accountClientConfig.SigningKeys = signingKeys
	accountClientConfig.EncryptionKeys = e3dbClients.EncryptionKeys{
		Private: e3dbClients.Key{
			Material: encryptionKeypair.Private.Material,
			Type:     e3dbClients.DefaultEncryptionKeyType},
		Public: e3dbClients.Key{
			Material: encryptionKeypair.Public.Material,
			Type:     e3dbClients.DefaultEncryptionKeyType},
	}
	accountToken := accountResponse.AccountServiceToken
	account := accountClient.New(accountClientConfig)
	path := account.Host + "/v1/account/profile/meta"
	request, err := e3dbClients.CreateRequest("PUT", path, meta)
	if err != nil {
		return createResponse, e3dbClients.NewError(err.Error(), path, 0)
	}
	requester := http.Client{}
	err = e3dbClients.MakeProxiedUserCall(context.Background(), &requester, accountToken, request, nil)
	if err != nil {
		return createResponse, fmt.Errorf("updating profile meta: %v", err)
	}
	createResponse.PaperKey = paperKey
	createResponse.Account = Account{
		AccountID: accountResponse.Profile.AccountID,
		Token:     accountToken,
		Config:    clientConfig,
		Client:    &account,
	}
	return createResponse, nil
}

// Login derives the needed keys and fetches an active account session
func (c *ToznySDKV3) Login(ctx context.Context, email string, password string, salt string, apiEndpoint string) (Account, error) {
	var account Account
	var err error
	var challenge Challenge
	apiHost := c.APIEndpoint
	if apiEndpoint != "" {
		apiHost = apiEndpoint
	}
	body := map[string]string{}
	body["email"] = strings.ToLower(email)
	path := apiHost + "/v1/account/challenge"
	request, err := e3dbClients.CreateRequest("POST", path, body)
	if err != nil {
		return account, e3dbClients.NewError(err.Error(), path, 0)
	}
	requester := &http.Client{}
	err = e3dbClients.MakePublicCall(ctx, requester, request, &challenge)
	if err != nil {
		return account, fmt.Errorf("initiating login challenge: %v", err)
	}
	var authSalt []byte
	if salt != "paper" {
		authSalt, err = base64.RawURLEncoding.DecodeString(challenge.AuthSalt)
	} else {
		authSalt, err = base64.RawURLEncoding.DecodeString(challenge.PaperAuthSalt)
	}
	if err != nil {
		return account, fmt.Errorf("decoding salt: %v", err)
	}
	_, privateKey := e3dbClients.DeriveSigningKey([]byte(password), authSalt, e3dbClients.AccountDerivationRounds)
	challengeBytes, err := base64.RawURLEncoding.DecodeString(challenge.Challenge)
	if err != nil {
		return account, fmt.Errorf("decoding signature: %v", err)
	}
	// challenge.challenge, sigKeys.privateKey
	signatureBytes := e3dbClients.Sign(challengeBytes, privateKey)
	signature := base64.RawURLEncoding.EncodeToString(signatureBytes)
	body["challenge"] = challenge.Challenge
	body["response"] = signature
	if salt != "paper" {
		body["keyid"] = "password"
	} else {
		body["keyid"] = "paper"
	}
	path = apiHost + "/v1/account/auth"
	request, err = e3dbClients.CreateRequest("POST", path, body)
	if err != nil {
		return account, e3dbClients.NewError(err.Error(), path, 0)
	}
	var authResponse AuthResponse
	err = e3dbClients.MakePublicCall(ctx, requester, request, &authResponse)
	if err != nil {
		return account, fmt.Errorf("error %v initiating login challenge %+v", err, request)
	}
	var meta ProfileMeta
	accountToken := authResponse.Token
	path = apiHost + "/v1/account/profile/meta"
	request, err = e3dbClients.CreateRequest("GET", path, nil)
	if err != nil {
		return account, e3dbClients.NewError(err.Error(), path, 0)
	}
	err = e3dbClients.MakeProxiedUserCall(ctx, requester, accountToken, request, &meta)
	if err != nil {
		return account, fmt.Errorf("updating profile meta: %v", err)
	}
	var encSalt []byte
	if salt != "paper" {
		encSalt, err = base64.RawURLEncoding.DecodeString(authResponse.Profile.EncodingSalt)
	} else {
		encSalt, err = base64.RawURLEncoding.DecodeString(authResponse.Profile.PaperEncodingSalt)
	}
	if err != nil {
		return account, fmt.Errorf("decoding salt: %v", err)
	}
	encKey := e3dbClients.DeriveSymmetricKey([]byte(password), encSalt, e3dbClients.AccountDerivationRounds)
	var encCipher string
	if salt != "paper" {
		encCipher = meta.BackupClient
	} else {
		encCipher = meta.PaperBackup
	}
	var clientConfig ClientConfig
	clientJSON, err := e3dbClients.Decrypt(encCipher, e3dbClients.MakeSymmetricKey(encKey[:]))
	if err != nil {
		return account, fmt.Errorf("decrypting client credentials: %v", err)
	}
	err = json.Unmarshal(clientJSON, &clientConfig)
	if err != nil {
		return account, fmt.Errorf("decoding client credentials: %v", err)
	}

	var accountClientConfig = e3dbClients.ClientConfig{
		Host:      apiHost,
		AuthNHost: apiHost,
		ClientID:  clientConfig.ClientID,
		APIKey:    clientConfig.APIKeyID,
		APISecret: clientConfig.APISecret,
		SigningKeys: e3dbClients.SigningKeys{
			Private: e3dbClients.Key{
				Material: clientConfig.PrivateSigningKey,
				Type:     e3dbClients.DefaultSigningKeyType},
			Public: e3dbClients.Key{
				Material: clientConfig.PublicSigningKey,
				Type:     e3dbClients.DefaultSigningKeyType},
		},
		EncryptionKeys: e3dbClients.EncryptionKeys{
			Private: e3dbClients.Key{
				Material: clientConfig.PrivateKey,
				Type:     e3dbClients.DefaultEncryptionKeyType},
			Public: e3dbClients.Key{
				Material: clientConfig.PublicKey,
				Type:     e3dbClients.DefaultEncryptionKeyType},
		},
	}
	mainClient := accountClient.New(accountClientConfig)
	account.Client = &mainClient
	account.Token = accountToken
	account.Config = clientConfig
	return account, nil
}

// ConvertBrokerIdentityToClientConfig converts a broker identity to raw Tozny client credentials.
func ConvertBrokerIdentityToClientConfig(broker identityClient.Identity, clientURL string) ClientConfig {
	return ClientConfig{
		APIKeyID:          broker.APIKeyID,
		APISecret:         broker.APIKeySecret,
		APIURL:            clientURL,
		ClientEmail:       "",
		ClientID:          broker.ToznyID.String(),
		PrivateKey:        broker.PrivateEncryptionKeys[e3dbClients.DefaultEncryptionKeyType],
		PrivateSigningKey: broker.PrivateSigningKeys[e3dbClients.DefaultSigningKeyType],
		PublicKey:         broker.PublicKeys[e3dbClients.DefaultEncryptionKeyType],
		PublicSigningKey:  broker.SigningKeys[e3dbClients.DefaultSigningKeyType],
		Version:           2,
	}
}

type NoteBody map[string]string

// GenerateRealmBrokerNoteToken writes a note whose contents are the broker identity credentials
// and returns a token that can be used to fetch and decrypt that note or error (if any).
func (c *ToznySDKV3) GenerateRealmBrokerNoteToken(ctx context.Context, broker identityClient.Identity) (string, error) {
	serializedBrokerCredentialsBytes, err := json.Marshal(ConvertBrokerIdentityToClientConfig(broker, c.APIEndpoint))
	if err != nil {
		return "", err
	}
	// Generate a random value for deriving the keys needed to
	// read and decrypt the broker note by a third party
	base64NotePassword := e3dbClients.Base64Encode(e3dbClients.RandomSymmetricKey()[:])
	base64NotePasswordBytes := []byte(base64NotePassword)
	// Generate nonces to use in broker note key derivation
	encodingNonce := e3dbClients.RandomNonce()
	signingNone := e3dbClients.RandomNonce()
	// Start accumulating the values that will be needed for a third party to
	// derive keys for reading and decrypting the broker note
	tokenSeed := base64NotePassword + e3dbClients.Base64Encode(encodingNonce[:]) + e3dbClients.Base64Encode(signingNone[:])
	// Derive keys for encrypting and signing the broker note
	publicEncryptionKey, _ := e3dbClients.DeriveCryptoKey(base64NotePasswordBytes, encodingNonce[:], e3dbClients.IdentityDerivationRounds)
	publicSigningKey, _ := e3dbClients.DeriveSigningKey(base64NotePasswordBytes, signingNone[:], e3dbClients.IdentityDerivationRounds)
	// Content for the broker note is all the information needed to instantiate
	// the broker identity for the realm it can broker actions for
	rawNoteBody := NoteBody{
		"realmId":   fmt.Sprintf("%d", broker.RealmID),
		"realmName": broker.RealmName,
		"client":    string(serializedBrokerCredentialsBytes),
		"publicKey": e3dbClients.Base64Encode(publicSigningKey[:]),
	}

	rawBrokerNote := storageClient.Note{
		Mode:                e3dbClients.DefaultCryptographicMode,
		RecipientSigningKey: e3dbClients.Base64Encode(publicSigningKey[:]),
		WriterSigningKey:    c.StorageClient.SigningKeys.Public.Material,
		WriterEncryptionKey: c.StorageClient.EncryptionKeys.Public.Material,
		Data:                rawNoteBody,
		Type:                "Realm Broker Note",
		MaxViews:            -1,
		Expires:             false,
	}
	// Sign over all the broker note data and the signature material itself
	privateSigningKeyBytes, err := e3dbClients.Base64Decode(c.StorageClient.SigningKeys.Private.Material)
	if err != nil {
		return "", err
	}
	notePrivateSigningKey := [e3dbClients.SigningKeySize]byte{}
	copy(notePrivateSigningKey[:], privateSigningKeyBytes)
	signingSalt := uuid.New().String()
	signedNote, err := c.SignNote(rawBrokerNote, &notePrivateSigningKey, signingSalt)
	if err != nil {
		return "", err
	}
	// Create and asymmetrically encrypt an access key using the writing clients private key
	// and the brokers public key, whoever gains access to the broker's private key
	// (such as being able to derive it by possessing the broker note token)
	// and the public keys for the writing client which are embedded in the note itself
	// will be able to decrypt this access key and thus the note contents itself
	// using the mathematical magic of public key cryptography
	accessKey := e3dbClients.RandomSymmetricKey()
	encryptedAccessKey, err := e3dbClients.EncryptAccessKey(accessKey, e3dbClients.EncryptionKeys{
		Private: e3dbClients.Key{
			Type:     e3dbClients.DefaultEncryptionKeyType,
			Material: c.StorageClient.EncryptionKeys.Private.Material,
		},
		Public: e3dbClients.Key{
			Type:     e3dbClients.DefaultEncryptionKeyType,
			Material: e3dbClients.Base64Encode(publicEncryptionKey[:]),
		},
	})
	if err != nil {
		return "", err
	}
	// Encrypt the signed note and add the encrypted version of the access
	// key to the note for the reader to be able to decrypt the note
	encryptedNoteBody := e3dbClients.EncryptData(signedNote.Data, accessKey)
	signedNote.Data = *encryptedNoteBody
	signedNote.EncryptedAccessKey = encryptedAccessKey
	// Write the broker note
	brokerNote, err := c.WriteNote(ctx, signedNote)
	if err != nil {
		return "", err
	}
	// Construct the token whose value can be used to fetch and decrypt the broker note
	brokerNoteToken := tokenSeed + brokerNote.NoteID

	return brokerNoteToken, nil
}

// AddAuthorizedSharer adds the specified client as an authorized sharer
// for records of the specified type written by the authorizing client,
// returning error (if any).
func (c *ToznySDKV3) AddAuthorizedSharer(ctx context.Context, authorizedSharerClientID string, recordType string) error {
	_, err := c.GetOrCreateAccessKey(ctx, pdsClient.GetOrCreateAccessKeyRequest{
		WriterID:   c.ClientID,
		UserID:     c.ClientID,
		ReaderID:   c.ClientID,
		RecordType: recordType,
	})
	if err != nil {
		return err
	}
	return c.E3dbPDSClient.AddAuthorizedSharer(ctx, pdsClient.AddAuthorizedWriterRequest{
		UserID:       c.ClientID,
		WriterID:     c.ClientID,
		AuthorizerID: authorizedSharerClientID,
		RecordType:   recordType,
	})
}

// RemoveAuthorizedSharer removes the specified client as an authorized sharer
// for records of the specified type written by the authorizing client,
// returning error (if any).
func (c *ToznySDKV3) RemoveAuthorizedSharer(ctx context.Context, authorizedSharerClientID string, recordType string) error {
	return c.E3dbPDSClient.RemoveAuthorizedSharer(ctx, pdsClient.AddAuthorizedWriterRequest{
		UserID:       c.ClientID,
		WriterID:     c.ClientID,
		AuthorizerID: authorizedSharerClientID,
		RecordType:   recordType,
	})
}

// AddAuthorizedSharer adds the specified client as an authorized sharer
// for records of the specified type written by the authorizing client,
// returning error (if any).
func (c *ToznySDKV3) BrokerShare(ctx context.Context, authorizerClientID string, readerClientID string, recordType string) error {
	return c.AuthorizerShareRecords(ctx, pdsClient.AuthorizerShareRecordsRequest{
		UserID:       authorizerClientID,
		WriterID:     authorizerClientID,
		AuthorizerID: c.ClientID,
		ReaderID:     readerClientID,
		RecordType:   recordType,
	})
}

// RemoveAuthorizedSharer removes the specified client as an authorized sharer
// for records of the specified type written by the authorizing client,
// returning error (if any).
func (c *ToznySDKV3) UnbrokerShare(ctx context.Context, authorizerClientID string, readerClientID string, recordType string) error {
	return c.AuthorizerUnshareRecords(ctx, pdsClient.AuthorizerUnshareRecordsRequest{
		UserID:       authorizerClientID,
		WriterID:     authorizerClientID,
		AuthorizerID: c.ClientID,
		ReaderID:     readerClientID,
		RecordType:   recordType,
	})
}

type Secret struct {
	SecretType    string
	SecretName    string
	SecretValue   string
	Description   string
	FileName      string
	SecretID      string
	RealmName     string
	OwnerUsername string
	NamespaceId   string
	Version       string
	Record        *pdsClient.Record
}

type CreateSecretOptions struct {
	SecretType  string
	SecretName  string
	SecretValue string
	Description string
	FileName    string
	RealmName   string
}

// CreateSecret makes a secret of the specified type and share it with a group containing the writer
func (c *ToznySDKV3) CreateSecret(ctx context.Context, secret CreateSecretOptions) (*Secret, error) {
	// once ToznySDKV3 is updated, this will be c.RealmName is secret.RealmName is empty
	realmName := secret.RealmName
	err := ValidateSecret(secret)
	if err != nil {
		return nil, err
	}
	group, err := c.GetOrCreateNamespace(ctx, realmName, c.StorageClient.ClientID)
	if err != nil {
		return nil, err
	}
	recordType := fmt.Sprintf("tozny.secret.%s.%s.%s", SECRET_UUID, secret.SecretType, secret.SecretName)
	timestamp := time.Now().String()
	plain := map[string]string{
		"secretType":  secret.SecretType,
		"secretName":  secret.SecretName,
		"description": secret.Description,
		"version":     timestamp,
	}
	// var createdSecret *Secret
	var createdRecord *pdsClient.Record
	if secret.SecretType == "File" {
		createdRecord, err = c.WriteFile(ctx, recordType, plain, secret.FileName)
		if err != nil {
			return nil, err
		}
	} else {
		data := map[string]string{"secretValue": secret.SecretValue}
		createdRecord, err = c.WriteRecord(ctx, data, recordType, plain)
		if err != nil {
			return nil, err
		}
	}
	createdSecret := c.MakeSecretResponse(createdRecord, group.GroupID.String(), "")
	err = c.ShareRecordWithGroup(ctx, recordType, group)
	if err != nil {
		return nil, err
	}
	return createdSecret, nil
}

// WriteFile encrypts the file with specified fileName and uploads it, creating a new record in E3DB
func (c *ToznySDKV3) WriteFile(ctx context.Context, recordType string, plain map[string]string, fileName string) (*pdsClient.Record, error) {
	keyReq := pdsClient.GetOrCreateAccessKeyRequest{
		WriterID:   c.E3dbPDSClient.ClientID,
		UserID:     c.E3dbPDSClient.ClientID,
		ReaderID:   c.E3dbPDSClient.ClientID,
		RecordType: recordType,
	}
	ak, err := c.E3dbPDSClient.GetOrCreateAccessKey(ctx, keyReq)
	if err != nil {
		return nil, err
	}
	// Encrypt the file
	size, checksum, err := e3dbClients.EncryptFile(fileName, encryptedFileName, ak)
	if err != nil {
		return nil, err
	}
	defer func() {
		err := os.Remove(encryptedFileName)
		if err != nil {
			fmt.Println("CreateSecret: error removing encrypted")
		}
	}()
	plain[SECRET_FILENAME_METADATA_KEY] = fileName
	sizeKB := size / 1024
	if sizeKB > 1 {
		plain[SECRET_FILE_SIZE_METADATA_KEY] = fmt.Sprintf("%d", sizeKB)
	} else {
		plain[SECRET_FILE_SIZE_METADATA_KEY] = "< 1"
	}
	// Write the whole file
	recordToWrite := storageClient.Record{
		Metadata: storageClient.Meta{
			Type:     recordType,
			WriterID: uuid.MustParse(c.StorageClient.ClientID),
			UserID:   uuid.MustParse(c.StorageClient.ClientID),
			Plain:    plain,
			FileMeta: &storageClient.FileMeta{
				Size:        int64(size),
				Checksum:    checksum,
				Compression: "raw",
			},
		},
	}
	pendingFileURL, err := c.StorageClient.WriteFile(ctx, recordToWrite)
	if err != nil {
		return nil, err
	}
	uploadRequest := file.UploadRequest{
		URL:               pendingFileURL.FileURL,
		EncryptedFileName: encryptedFileName,
		Checksum:          checksum,
		Size:              size,
	}
	uploadResp, err := file.UploadFile(uploadRequest)
	if err != nil || uploadResp != 0 {
		return nil, err
	}
	// Register the file as being written
	response, err := c.StorageClient.FileCommit(ctx, pendingFileURL.PendingFileID)
	if err != nil {
		return nil, err
	}
	// get the file from the record
	fileSecret := &pdsClient.Record{
		Metadata: pdsClient.Meta{
			RecordID:     response.Metadata.RecordID.String(),
			WriterID:     response.Metadata.WriterID.String(),
			UserID:       response.Metadata.UserID.String(),
			Type:         response.Metadata.Type,
			Plain:        response.Metadata.Plain,
			Created:      response.Metadata.Created,
			LastModified: response.Metadata.LastModified,
			Version:      response.Metadata.Version.String(),
			FileMeta:     (*pdsClient.FileMeta)(response.Metadata.FileMeta),
		},
		Data:            response.Data,
		RecordSignature: response.RecordSignature,
	}
	return fileSecret, nil
}

// WriteRecord encrypts the data for the record and creates a new record in E3DB
func (c *ToznySDKV3) WriteRecord(ctx context.Context, data map[string]string, recordType string, plain map[string]string) (*pdsClient.Record, error) {
	recordToWrite := pdsClient.WriteRecordRequest{
		Data: data,
		Metadata: pdsClient.Meta{
			Type:     recordType,
			WriterID: c.E3dbPDSClient.ClientID,
			UserID:   c.E3dbPDSClient.ClientID,
			Plain:    plain,
		},
	}
	encryptedRecord, err := c.E3dbPDSClient.EncryptRecord(ctx, recordToWrite)
	if err != nil {
		return nil, err
	}
	recordSecret, err := c.E3dbPDSClient.WriteRecord(ctx, encryptedRecord)
	if err != nil {
		return nil, err
	}
	return recordSecret, nil
}

func (c *ToznySDKV3) ShareRecordWithGroup(ctx context.Context, recordType string, group *storageClient.Group) error {
	keyReq := pdsClient.GetOrCreateAccessKeyRequest{
		WriterID:   c.E3dbPDSClient.ClientID,
		UserID:     c.E3dbPDSClient.ClientID,
		ReaderID:   c.E3dbPDSClient.ClientID,
		RecordType: recordType,
	}
	keyResp, err := c.E3dbPDSClient.GetOrCreateAccessKey(ctx, keyReq)
	if err != nil {
		return err
	}
	wrappedAK, err := EncryptAccessKeyForGroup(*c.StorageClient, keyResp)
	if err != nil {
		return err
	}
	accessKeyReq := storageClient.GroupAccessKeyRequest{
		GroupID:            group.GroupID,
		RecordType:         recordType,
		EncryptedAccessKey: wrappedAK,
		PublicKey:          group.PublicKey,
	}
	_, encryptedGroupAK, err := c.StorageClient.CreateGroupAccessKey(ctx, accessKeyReq)
	if err != nil {
		return err
	}
	// share secret with group
	secretShareReq := storageClient.ShareGroupRecordRequest{
		GroupID:            group.GroupID,
		RecordType:         recordType,
		EncryptedAccessKey: encryptedGroupAK,
		PublicKey:          group.PublicKey,
	}
	_, err = c.StorageClient.ShareRecordWithGroup(ctx, secretShareReq)
	if err != nil {
		return err
	}
	return nil
}

// GetOrCreateNamespace creates the group for the namespace if it doesn't exist and returns the Group
func (c *ToznySDKV3) GetOrCreateNamespace(ctx context.Context, realmName string, namespace string) (*storageClient.Group, error) {
	var group *storageClient.Group
	groupName := fmt.Sprintf("tozny.secret.%s.%s", realmName, namespace)
	listRequest := storageClient.ListGroupsRequest{
		ClientID:   uuid.MustParse(c.StorageClient.ClientID),
		GroupNames: []string{groupName},
	}
	responseList, err := c.StorageClient.ListGroups(ctx, listRequest)
	if err != nil {
		return nil, err
	}
	encryptionKeyPair, err := e3dbClients.GenerateKeyPair()
	if err != nil {
		return nil, err
	}
	eak, err := e3dbClients.EncryptPrivateKey(encryptionKeyPair.Private, c.StorageClient.EncryptionKeys)
	if err != nil {
		return nil, err
	}
	if len(responseList.Groups) < 1 {
		// create group
		groupReq := storageClient.CreateGroupRequest{
			Name:              groupName,
			PublicKey:         encryptionKeyPair.Public.Material,
			EncryptedGroupKey: eak,
		}
		createGroupResponse, err := c.StorageClient.CreateGroup(ctx, groupReq)
		if err != nil {
			return nil, err
		}
		group = createGroupResponse
		// get membership keys
		membershipKeyRequest := storageClient.CreateMembershipKeyRequest{
			GroupAdminID:      c.StorageClient.ClientID,
			NewMemberID:       c.StorageClient.ClientID,
			EncryptedGroupKey: createGroupResponse.EncryptedGroupKey,
			ShareePublicKey:   c.StorageClient.EncryptionKeys.Public.Material,
		}
		membershipKeyResp, err := c.StorageClient.CreateGroupMembershipKey(ctx, membershipKeyRequest)
		if err != nil {
			return nil, err
		}
		// make the capabilities
		groupMemberCapabilities := []string{storageClient.ShareContentGroupCapability, storageClient.ReadContentGroupCapability}
		// make a new member
		memberReq := []storageClient.GroupMember{}
		memberReq = append(memberReq, storageClient.GroupMember{
			ClientID:        uuid.MustParse(c.StorageClient.ClientID),
			MembershipKey:   membershipKeyResp,
			CapabilityNames: groupMemberCapabilities,
		})
		// add group members
		addMemberReq := storageClient.AddGroupMembersRequest{
			GroupID:      createGroupResponse.GroupID,
			GroupMembers: memberReq,
		}
		_, err = c.StorageClient.AddGroupMembers(ctx, addMemberReq)
		if err != nil {
			return nil, err
		}
	} else {
		// the group already exists
		group = &responseList.Groups[0]
	}
	return group, nil
}

// ValidateSecret checks that the secret contains valid input for each entry
func ValidateSecret(secret CreateSecretOptions) error {
	secret.SecretName = strings.TrimSpace(secret.SecretName)
	secret.SecretValue = strings.TrimSpace(secret.SecretValue)
	if secret.SecretType == "" {
		return errors.New("type cannot be empty")
	}
	if !SliceContainsString(SECRET_TYPES, secret.SecretType) {
		return errors.New("invalid type")
	}
	if secret.SecretName == "" {
		return errors.New("name cannot be empty")
	}
	matched, err := regexp.MatchString(`^[a-zA-Z0-9-_]{1,50}$`, secret.SecretName)
	if err != nil {
		return err
	}
	if !matched {
		return errors.New("Secret name must contain 1-50 alphanumeric characters, -, or _")
	}
	if secret.SecretValue == "" && secret.SecretType == "Credential" {
		return errors.New("Value cannot be empty")
	}
	if secret.SecretType == "File" && strings.TrimSpace(secret.SecretName) == "" {
		return errors.New("File name cannot be empty")
	}
	if secret.SecretType == "Client" {
		err := VerifyRawClientCredentials(secret.SecretValue)
		if err != nil {
			return err
		}
	}
	return nil
}

// EncryptAccessKeyForGroup encrypts the access key and returns the result
func EncryptAccessKeyForGroup(member storageClient.StorageClient, ak e3dbClients.SymmetricKey) (string, error) {
	encryptionKeys := e3dbClients.EncryptionKeys{
		Public: e3dbClients.Key{
			Type:     e3dbClients.DefaultEncryptionKeyType,
			Material: member.EncryptionKeys.Public.Material,
		},
		Private: member.EncryptionKeys.Private,
	}
	eak, eakN, err := e3dbClients.BoxEncryptToBase64(ak[:], encryptionKeys)
	if err != nil {
		return "", err
	}
	wrappedAccessKey := fmt.Sprintf("%s.%s", eak, eakN)
	return wrappedAccessKey, nil
}

// SliceContainsString checks if str is present in an array of strings
func SliceContainsString(list []string, str string) bool {
	for _, v := range list {
		if v == str {
			return true
		}
	}
	return false
}

// VerifyRawClientCredentials ensures that client credentials are in the proper form and contain all required keys
func VerifyRawClientCredentials(credential string) error {
	cred := strings.Split(credential, "{")
	if len(cred) != 2 {
		return errors.New("incorrect format")
	}
	cred = strings.Split(cred[1], "}")
	if len(cred) != 2 {
		return errors.New("incorrect format")
	}
	cred = strings.Split(cred[0], ",")
	var keys = make(map[string]string)
	for _, line := range cred {
		vals := strings.Split(line, ":")
		key := vals[0]
		key = strings.Split(key, "\"")[1]
		key = strings.TrimSpace(key)
		value := strings.Join(vals[1:], "")
		value = strings.Split(value, "\"")[1]
		value = strings.TrimSpace(value)
		keys[key] = value
	}
	for _, reqKey := range REQUIRED_CLIENT_KEYS {
		value, ok := keys[reqKey]
		if ok {
			if value == "" {
				return fmt.Errorf("Value for %s must be non-empty", reqKey)
			}
		} else {
			return fmt.Errorf("Key %s must be in client credential", reqKey)
		}
	}
	matched, err := regexp.MatchString(`^[a-z0-9]{8}-[a-z0-9]{4}-[a-z0-9]{4}-[a-z0-9]{4}-[a-z0-9]{12}$`, keys["client_id"])
	if err != nil {
		return fmt.Errorf("regex error: %s occurred", err)
	}
	if !matched {
		return errors.New("Value for client_id should be in UUID format")
	}
	if len(keys["public_signing_key"]) != e3dbClients.PublicSigningKeyLength {
		return errors.New("Invalid key length: public_signing_key")
	}
	if len(keys["private_signing_key"]) != e3dbClients.PrivateSigningKeyLength {
		return errors.New("Invalid key length: private_signing_key")
	}
	if len(keys["public_key"]) != e3dbClients.PublicEncryptionKeyLength {
		return errors.New("Invalid key length: public_key")
	}
	if len(keys["private_key"]) != e3dbClients.PrivateEncryptionKeyLength {
		return errors.New("Invalid key length: private_key")
	}
	return nil
}

type ListedSecrets struct {
	List      []Secret
	NextToken string
}

type ListSecretsOptions struct {
	RealmName string
	Limit     int
	NextToken int64
}

// ListSecrets returns a list of up to limit secrets that are shared with or owned by the identity
func (c *ToznySDKV3) ListSecrets(ctx context.Context, options ListSecretsOptions) (*ListedSecrets, error) {
	sharedSecrets := &ListedSecrets{}
	listRequest := storageClient.ListGroupsRequest{
		ClientID:  uuid.MustParse(c.StorageClient.ClientID),
		NextToken: options.NextToken,
		Max:       options.Limit,
	}
	responseList, err := c.StorageClient.ListGroups(ctx, listRequest)
	if err != nil {
		return nil, err
	}
	if len(responseList.Groups) < 1 {
		return sharedSecrets, nil
	}
	var found bool
	sharedSecretList := []Secret{}
	for index, group := range responseList.Groups {
		if !ValidToznySecretNamespace(group.Name) {
			continue
		}
		listReq := storageClient.ListGroupRecordsRequest{
			GroupID: group.GroupID,
		}
		listGroupRecords, err := c.StorageClient.GetSharedWithGroup(ctx, listReq)
		if err != nil {
			return nil, err
		}
		for _, record := range listGroupRecords.ResultList {
			found = false
			for _, secret := range sharedSecretList {
				if record.Metadata.RecordID == secret.SecretID {
					found = true
				}
			}
			if !found {
				shared := "No"
				username := ""
				if responseList.Groups[index].MemberCount > 1 {
					shared = "Yes"
				}
				// find the username for secret writer if it's someone else
				searchParams := identityClient.SearchRealmIdentitiesRequest{
					RealmName:         options.RealmName,
					IdentityClientIDs: []uuid.UUID{uuid.MustParse(record.Metadata.WriterID)},
				}
				identities, err := c.E3dbIdentityClient.SearchRealmIdentities(ctx, searchParams)
				if err != nil {
					return nil, err
				}
				username = identities.SearchedIdentitiesInformation[0].RealmUsername
				record.Metadata.Plain[SECRET_WRITER_USERNAME_METADATA_KEY] = username
				record.Metadata.Plain[SECRET_SHARED_METADATA_KEY] = shared
				recordDecrypted, err := c.DecryptTextSecret(ctx, &record)
				if err != nil {
					return nil, err
				}
				secretDecrypted := c.MakeSecretResponse(recordDecrypted, group.GroupID.String(), username)
				sharedSecretList = append(sharedSecretList, *secretDecrypted)
			}
		}
	}
	sharedSecrets.List = sharedSecretList
	sharedSecrets.NextToken = fmt.Sprintf("%d", responseList.NextToken)
	return sharedSecrets, nil
}

type ViewSecretOptions struct {
	SecretID string
}

// ViewSecret returns the decrypted secret with secretID
func (c *ToznySDKV3) ViewSecret(ctx context.Context, options ViewSecretOptions) (*Secret, error) {
	listRequest := storageClient.ListGroupsRequest{
		ClientID: uuid.MustParse(c.StorageClient.ClientID),
	}
	groupList, err := c.StorageClient.ListGroups(ctx, listRequest)
	if err != nil {
		return nil, err
	}
	var secret *pdsClient.ListedRecord
	var groupID string
	for _, group := range groupList.Groups {
		listReq := storageClient.ListGroupRecordsRequest{
			GroupID: group.GroupID,
		}
		listGroupRecords, err := c.StorageClient.GetSharedWithGroup(ctx, listReq)
		if err != nil {
			return nil, err
		}
		for _, record := range listGroupRecords.ResultList {
			if record.Metadata.RecordID == options.SecretID {
				secret = &record
				groupID = group.GroupID.String()
			}
		}
	}
	recordDecrypted, err := c.DecryptTextSecret(ctx, secret)
	if err != nil {
		return nil, err
	}
	secretDecrypted := c.MakeSecretResponse(recordDecrypted, groupID, "")
	return secretDecrypted, nil
}

// ValidToznySecretNamespace returns true if the namespace is in the form of a tozny secret
func ValidToznySecretNamespace(groupName string) bool {
	groupNamesSplit := strings.Split(groupName, ".")
	if len(groupNamesSplit) < 2 || groupNamesSplit[0] != "tozny" || groupNamesSplit[1] != "secret" {
		return false
	}
	return true
}

// DecryptTextSecret decrypts a non-file secret
func (c *ToznySDKV3) DecryptTextSecret(ctx context.Context, secret *pdsClient.ListedRecord) (*pdsClient.Record, error) {
	encryptedRecord := pdsClient.Record{
		Metadata:        secret.Metadata,
		Data:            secret.Data,
		RecordSignature: secret.RecordSignature,
	}
	decryptedRecord, err := c.E3dbPDSClient.DecryptRecord(ctx, encryptedRecord)
	if err != nil {
		return nil, err
	}
	return &decryptedRecord, nil
}

// MakeSecretResponse makes a secret containing from the record, group, and owner info
func (c *ToznySDKV3) MakeSecretResponse(secretRecord *pdsClient.Record, groupID string, ownerUsername string) *Secret {
	secret := &Secret{
		SecretName:    secretRecord.Metadata.Plain["secretName"],
		SecretType:    secretRecord.Metadata.Plain["secretType"],
		SecretID:      secretRecord.Metadata.RecordID,
		Description:   secretRecord.Metadata.Plain["description"],
		Version:       secretRecord.Metadata.Plain["version"],
		Record:        secretRecord,
		NamespaceId:   groupID,
		OwnerUsername: ownerUsername,
		// RealmName: c.RealmName,
	}
	if secret.SecretType == "File" {
		secret.FileName = secretRecord.Metadata.Plain["fileName"]
	} else {
		secret.SecretValue = secretRecord.Data["secretValue"]
	}
	return secret
}<|MERGE_RESOLUTION|>--- conflicted
+++ resolved
@@ -768,19 +768,11 @@
 
 // TozIDLoginRequest is used to login to a TozID account to get a ToznySDKV3 or active TozID session (future plan)
 type TozIDLoginRequest struct {
-<<<<<<< HEAD
 	Username     string
 	Password     string
 	RealmName    string
 	APIBaseURL   string
-	LoginHandler func(response *identityClient.IdentitySessionRequestResponse) (LoginActionData, error)
-=======
-	Username  string
-	Password  string
-	RealmName string
-	APIBaseURL   string
 	LoginHandler func(response *IdentitySessionIntermediateResponse) (LoginActionData, error)
->>>>>>> 3553dd0a
 }
 
 //GetSDKV3ForTozIDUser logs in a TozID user and returns the storage client of that user as a ToznySDKV3
