//
// client.go --- Golang e3db client.
//
// Copyright (C) 2020, Tozny, LLC.
// All Rights Reserved.
//

/*
Package e3db provides programmatic access to the e3db API/Innovault service for the secure transmission and storage of arbitrary data encrypted locally using this SDK.

Official documentation for e3db can be found at https://tozny.com/documentation/e3db/

If not using go mod command for your project:
	  import "github.com/tozny/e3db-go"
Otherwise
	  import "github.com/tozny/e3db-go/v2"
*/
package e3db

import (
	"bufio"
	"bytes"
	"context"
	"crypto/rand"
	"encoding/base64"
	"encoding/json"
	"errors"
	"fmt"
	"io"
	"io/ioutil"
	"net/http"
	"net/http/httputil"
	"net/url"
	"os"
	"regexp"
	"strconv"
	"strings"
	"time"

	e3dbClients "github.com/tozny/e3db-clients-go"
	"github.com/tozny/e3db-clients-go/accountClient"
	"github.com/tozny/e3db-clients-go/file"
	"github.com/tozny/e3db-clients-go/identityClient"
	"github.com/tozny/e3db-clients-go/pdsClient"
	"github.com/tozny/e3db-clients-go/storageClient"

	"github.com/google/uuid"
	"golang.org/x/oauth2/clientcredentials"
)

const (
	DefaultStorageURL               = "https://api.e3db.com"
	DefaultEncryptedFileName        = "encrypted"
	DefaultDownloadedFileName       = "downloaded"
	SecretUUID                      = "38bb737a-4ce0-5ead-8585-e13ea23b09a6"
	SecretWriterUsernameMetadataKey = "username"
	SecretSharedMetadataKey         = "shared"
	SecretFileSizeMetadataKey       = "size"
	SecretFilenameMetadataKey       = "fileName"
	SecretTypeMetadataKey           = "secretType"
	SecretDescriptionMetadataKey    = "description"
	SecretNameMetadataKey           = "secretName"
	SecretVersionMetadataKey        = "version"
	SecretValueDataKey              = "secretValue"
)

const (
	FileSecretType       = "File"
	CredentialSecretType = "Credential"
	ClientSecretType     = "Client"
)

var (
	SecretTypes = []string{ClientSecretType, CredentialSecretType, FileSecretType}
)

type akCacheKey struct {
	WriterID string
	UserID   string
	Type     string
}

// ClientOpts contains options for configuring an E3DB client.
type ClientOpts struct {
	ClientID    string
	ClientEmail string
	APIKeyID    string
	APISecret   string
	PublicKey   PublicKey
	PrivateKey  PrivateKey
	APIBaseURL  string
	Logging     bool
}

// Client is an authenticated connection to the E3DB service, providing
// access to end-to-end encrypted data stored in the database.
type Client struct {
	Options ClientOpts

	httpClient *http.Client
	akCache    map[akCacheKey]secretKey
}

// ClientKey contains a cryptographic key for use in client operations.
type ClientKey struct {
	Curve25519 string `json:"curve25519"`
}

// ClientInfo contains information sent by the E3DB service
// about a client.
type ClientInfo struct {
	ClientID  string    `json:"client_id"`
	PublicKey ClientKey `json:"public_key"`
	Validated bool      `json:"validated"`
}

// ClientDetails contains information about a newly-registered E3DB client
type ClientDetails struct {
	ClientID  string    `json:"client_id"`
	ApiKeyID  string    `json:"api_key_id"`
	ApiSecret string    `json:"api_secret"`
	PublicKey ClientKey `json:"public_key"`
	Name      string    `json:"name"`
}

type clientRegistrationInfo struct {
	Name      string    `json:"name"`
	PublicKey ClientKey `json:"public_key"`
}

type clientRegistrationRequest struct {
	Token  string                 `json:"token"`
	Client clientRegistrationInfo `json:"client"`
}

// Meta contains meta-information about an E3DB record, such as
// who wrote it, when it was written, and the type of the data stored.
type Meta struct {
	RecordID     string            `json:"record_id,omitempty"`
	WriterID     string            `json:"writer_id"`
	UserID       string            `json:"user_id"`
	Type         string            `json:"type"`
	Plain        map[string]string `json:"plain"`
	Created      time.Time         `json:"created"`
	LastModified time.Time         `json:"last_modified"`
	Version      string            `json:"version,omitempty"`
}

// Record contains a plaintext 'Meta' object containing record metadata,
// along with decrypted fields in 'Data'. All data will be encrypted
// before it is stored in the E3DB service.
type Record struct {
	Meta Meta              `json:"meta"`
	Data map[string]string `json:"data"`
}

// GetDefaultClient loads the default E3DB configuration profile and
// creates a client using those options.
func GetDefaultClient() (*Client, error) {
	opts, err := DefaultConfig()
	if err != nil {
		return nil, err
	}

	client, err := GetClient(*opts)
	if err != nil {
		return nil, err
	}

	return client, nil
}

// GetClient creates an E3DB client given a custom set of options. Use
// 'GetConfig' to load options from a configuration profile.
func GetClient(opts ClientOpts) (*Client, error) {
	return &Client{
		Options: opts,
	}, nil
}

// RegisterClient creates a new client for a given InnoVault account
func RegisterClient(registrationToken string, clientName string, publicKey string, privateKey string, backup bool, apiURL string) (*ClientDetails, string, error) {
	if apiURL == "" {
		apiURL = DefaultStorageURL
	}

	request := &clientRegistrationRequest{
		Token: registrationToken,
		Client: clientRegistrationInfo{
			Name:      clientName,
			PublicKey: ClientKey{Curve25519: publicKey},
		},
	}

	buf := new(bytes.Buffer)
	json.NewEncoder(buf).Encode(request)
	req, err := http.NewRequest("POST", fmt.Sprintf("%s/v1/account/e3db/clients/register", apiURL), buf)

	if err != nil {
		return nil, apiURL, err
	}

	client := &http.Client{}

	resp, err := client.Do(req)
	if err != nil {
		return nil, apiURL, err
	}

	defer closeResp(resp)

	var details *ClientDetails
	if err := json.NewDecoder(resp.Body).Decode(&details); err != nil {
		closeResp(resp)
		return nil, apiURL, err
	}

	backupClient := resp.Header.Get("X-Backup-Client")

	if backup {
		if privateKey == "" {
			return nil, apiURL, errors.New("Cannot back up client credentials without a private key!")
		}

		pubBytes, _ := base64.RawURLEncoding.DecodeString(publicKey)
		privBytes, _ := base64.RawURLEncoding.DecodeString(privateKey)

		config := &ClientOpts{
			ClientID:    details.ClientID,
			ClientEmail: "",
			APIKeyID:    details.ApiKeyID,
			APISecret:   details.ApiSecret,
			PublicKey:   MakePublicKey(pubBytes),
			PrivateKey:  MakePrivateKey(privBytes),
			APIBaseURL:  "https://api.e3db.com",
			Logging:     false,
		}

		client, err := GetClient(*config)
		if err != nil {
			closeResp(resp)
			return nil, apiURL, err
		}

		client.Backup(context.Background(), backupClient, registrationToken)
	}

	return details, apiURL, nil
}

func (c *Client) apiURL() string {
	if c.Options.APIBaseURL == "" {
		return DefaultStorageURL
	}

	return strings.TrimRight(c.Options.APIBaseURL, "/")
}

func logRequest(req *http.Request) {
	reqDump, _ := httputil.DumpRequestOut(req, true)
	scanner := bufio.NewScanner(bytes.NewReader(reqDump))
	for scanner.Scan() {
		fmt.Printf("> %s\n", scanner.Text())
	}
}

func logResponse(resp *http.Response) {
	respDump, _ := httputil.DumpResponse(resp, true)
	scanner := bufio.NewScanner(bytes.NewReader(respDump))
	for scanner.Scan() {
		fmt.Printf("< %s\n", scanner.Text())
	}
}

type httpError struct {
	message    string
	URL        string
	StatusCode int
}

func (err *httpError) Error() string {
	return err.message
}

func closeResp(resp *http.Response) {
	io.Copy(ioutil.Discard, resp.Body)
	resp.Body.Close()
}

func (c *Client) rawCall(ctx context.Context, req *http.Request, jsonResult interface{}) (*http.Response, error) {
	if c.httpClient == nil {
		config := clientcredentials.Config{
			ClientID:     c.Options.APIKeyID,
			ClientSecret: c.Options.APISecret,
			TokenURL:     c.apiURL() + "/v1/auth/token",
		}
		c.httpClient = config.Client(ctx)
	}

	if c.Options.Logging {
		logRequest(req)
	}

	resp, err := c.httpClient.Do(req)
	if err != nil {
		return nil, err
	}

	if c.Options.Logging {
		logResponse(resp)
	}

	if !(resp.StatusCode >= 200 && resp.StatusCode <= 299) {
		closeResp(resp)
		u := req.URL.String()
		return nil, &httpError{
			StatusCode: resp.StatusCode,
			URL:        u,
			message:    fmt.Sprintf("e3db: %s: server http error %d", u, resp.StatusCode),
		}
	}

	if jsonResult != nil {
		if err := json.NewDecoder(resp.Body).Decode(jsonResult); err != nil {
			closeResp(resp)
			return nil, err
		}
	}

	return resp, nil
}

// GetClientInfo queries the E3DB server for a client's public
// information given its client UUID.
func (c *Client) GetClientInfo(ctx context.Context, clientID string) (*ClientInfo, error) {
	var u, method string

	if strings.Contains(clientID, "@") {
		return nil, errors.New("Email lookup is not supported.")
	} else {
		u = fmt.Sprintf("%s/v1/storage/clients/%s", c.apiURL(), url.QueryEscape(clientID))
		method = "GET"
	}

	req, err := http.NewRequest(method, u, nil)
	if err != nil {
		return nil, err
	}

	var info ClientInfo
	resp, err := c.rawCall(ctx, req, &info)
	if err != nil {
		return nil, err
	}

	defer closeResp(resp)
	return &info, nil
}

// getClientKey queries the E3DB server for a client's public key
// given its client UUID. (This was exported in the Java SDK but
// I'm not sure why since it's rather low level.)
func (c *Client) getClientKey(ctx context.Context, clientID string) (PublicKey, error) {
	info, err := c.GetClientInfo(ctx, clientID)
	if err != nil {
		return nil, err
	}

	key, err := base64Decode(info.PublicKey.Curve25519)
	if err != nil {
		return nil, err
	}

	return MakePublicKey(key), nil
}

// readRaw reads a record given a record ID and returns the record without
// decrypting data fields.
func (c *Client) readRaw(ctx context.Context, recordID string, fields []string) (*Record, error) {
	path := fmt.Sprintf("%s/v1/storage/records/%s", c.apiURL(), recordID)

	if fields != nil && len(fields) > 0 {
		mappedFields := make([]string, len(fields))
		for i, v := range fields {
			mappedFields[i] = fmt.Sprintf("field=%s", url.QueryEscape(v))
		}
		fieldList := strings.Join(mappedFields, "&")
		path = fmt.Sprintf("%s?%s", path, fieldList)
	}

	req, err := http.NewRequest("GET", path, nil)
	if err != nil {
		return nil, err
	}

	var record Record
	resp, err := c.rawCall(ctx, req, &record)
	if err != nil {
		return nil, err
	}

	defer closeResp(resp)
	return &record, nil
}

// Read reads a record given a record ID, decrypts it, and returns the result.
func (c *Client) Read(ctx context.Context, recordID string) (*Record, error) {
	return c.ReadFields(ctx, recordID, nil)
}

// ReadFields reads a record given a record ID, selecting a subset of fields,
// and returns a decrypted result.
func (c *Client) ReadFields(ctx context.Context, recordID string, fields []string) (*Record, error) {
	record, err := c.readRaw(ctx, recordID, fields)
	if err != nil {
		return nil, err
	}

	if err := c.decryptRecord(ctx, record); err != nil {
		return nil, err
	}

	return record, nil
}

// Write writes a new encrypted record to the database. Returns the new record (with
// the original, unencrypted data)
func (c *Client) Write(ctx context.Context, recordType string, data map[string]string, plain map[string]string) (*Record, error) {
	record := &Record{
		Meta: Meta{
			Type:     recordType,
			WriterID: c.Options.ClientID,
			UserID:   c.Options.ClientID, // for now
			Plain:    plain,
		},
		Data: data,
	}

	encryptedRecord, err := c.encryptRecord(ctx, record)
	if err != nil {
		return nil, err
	}

	buf := new(bytes.Buffer)
	json.NewEncoder(buf).Encode(encryptedRecord)
	req, err := http.NewRequest("POST", fmt.Sprintf("%s/v1/storage/records", c.apiURL()), buf)
	if err != nil {
		return nil, err
	}

	resp, err := c.rawCall(ctx, req, encryptedRecord)
	if err != nil {
		return nil, err
	}

	defer closeResp(resp)

	record.Meta.Created = encryptedRecord.Meta.Created
	record.Meta.LastModified = encryptedRecord.Meta.LastModified
	record.Meta.Version = encryptedRecord.Meta.Version
	record.Meta.RecordID = encryptedRecord.Meta.RecordID
	return record, nil
}

// Update a record, if the version field matches the
// version stored by E3DB.
//
// Returns HTTP 409 (Conflict) in error if the record cannot be updated.
func (c *Client) Update(ctx context.Context, record *Record) error {
	encryptedRecord, err := c.encryptRecord(ctx, record)
	if err != nil {
		return err
	}

	buf := new(bytes.Buffer)
	json.NewEncoder(buf).Encode(encryptedRecord)
	u := fmt.Sprintf("%s/v1/storage/records/safe/%s/%s", c.apiURL(), url.QueryEscape(record.Meta.RecordID), url.QueryEscape(record.Meta.Version))
	req, err := http.NewRequest("PUT", u, buf)
	if err != nil {
		return err
	}

	resp, err := c.rawCall(ctx, req, encryptedRecord)
	if err != nil {
		return err
	}

	defer closeResp(resp)

	record.Meta = encryptedRecord.Meta
	return nil
}

// Delete removes a record, with optional optimistic locking.
func (c *Client) Delete(ctx context.Context, recordID string, version string) error {
	u := fmt.Sprintf("%s/v1/storage/records/%s", c.apiURL(), url.QueryEscape(recordID))

	if version != "" {
		u = fmt.Sprintf("%s/v1/storage/records/safe/%s/%s", c.apiURL(), url.QueryEscape(recordID), url.QueryEscape(version))
	}

	req, err := http.NewRequest("DELETE", u, nil)
	if err != nil {
		return err
	}

	resp, err := c.rawCall(ctx, req, nil)
	if err != nil {
		return err
	}

	defer closeResp(resp)
	return nil
}

// Backup backs up the client's credentials to an account with which it's registered.
func (c *Client) Backup(ctx context.Context, clientID string, registrationToken string) error {
	credentials := make(map[string]string)
	credentials["version"] = "1"
	credentials["client_id"] = "\"" + c.Options.ClientID + "\""
	credentials["api_key_id"] = "\"" + c.Options.APIKeyID + "\""
	credentials["api_secret"] = "\"" + c.Options.APISecret + "\""
	credentials["client_email"] = "\"" + c.Options.ClientEmail + "\""
	credentials["public_key"] = "\"" + encodePublicKey(c.Options.PublicKey) + "\""
	credentials["private_key"] = "\"" + encodePrivateKey(c.Options.PrivateKey) + "\""
	credentials["api_url"] = "\"" + c.Options.APIBaseURL + "\""

	plain := make(map[string]string)
	plain["client"] = c.Options.ClientID

	c.Write(ctx, "tozny.key_backup", credentials, plain)
	c.Share(ctx, "tozny.key_backup", clientID)

	u := fmt.Sprintf("%s/v1/account/backup/%s/%s", c.apiURL(), registrationToken, c.Options.ClientID)
	req, err := http.NewRequest("POST", u, nil)
	if err != nil {
		return err
	}

	resp, err := c.rawCall(ctx, req, nil)
	if err != nil {
		return err
	}

	defer closeResp(resp)
	return nil
}

const allowReadPolicy = `{"allow": [{"read": {}}]}`
const denyReadPolicy = `{"deny": [{"read": {}}]}`

// Share grants another e3db client permission to read records of the
// specified record type.
func (c *Client) Share(ctx context.Context, recordType string, readerID string) error {
	id := c.Options.ClientID
	ak, err := c.getAccessKey(ctx, id, id, id, recordType)
	if err != nil {
		return err
	}

	if ak == nil {
		return errors.New("no applicable records exist to share")
	}

	err = c.putAccessKey(ctx, id, id, readerID, recordType, ak)
	if err != nil {
		return err
	}

	u := fmt.Sprintf("%s/v1/storage/policy/%s/%s/%s/%s", c.apiURL(), id, id, readerID, recordType)
	req, err := http.NewRequest("PUT", u, strings.NewReader(allowReadPolicy))
	if err != nil {
		return err
	}

	resp, err := c.rawCall(ctx, req, nil)
	if err != nil {
		return err
	}

	defer closeResp(resp)
	return nil
}

// Unshare revokes another e3db client's permission to read records of the
// given record type.
func (c *Client) Unshare(ctx context.Context, recordType string, readerID string) error {
	id := c.Options.ClientID
	u := fmt.Sprintf("%s/v1/storage/policy/%s/%s/%s/%s", c.apiURL(), id, id, readerID, recordType)
	req, err := http.NewRequest("PUT", u, strings.NewReader(denyReadPolicy))
	if err != nil {
		return err
	}

	resp, err := c.rawCall(ctx, req, nil)
	if err != nil {
		return err
	}

	err = c.deleteAccessKey(ctx, id, id, readerID, recordType)
	if err != nil {
		return err
	}

	defer closeResp(resp)
	return nil
}

// OutgoingSharingPolicy contains information about who and what types of
// records I have shared with.
type OutgoingSharingPolicy struct {
	ReaderID   string `json:"reader_id"`
	Type       string `json:"record_type"`
	ReaderName string `json:"reader_name"`
}

// GetOutgoingSharing returns a list of readers and types of records that
// I am currently sharing.
func (c *Client) GetOutgoingSharing(ctx context.Context) ([]OutgoingSharingPolicy, error) {
	u := fmt.Sprintf("%s/v1/storage/policy/outgoing", c.apiURL())
	req, err := http.NewRequest("GET", u, nil)
	if err != nil {
		return nil, err
	}

	var osp []OutgoingSharingPolicy

	resp, err := c.rawCall(ctx, req, &osp)
	if err != nil {
		return nil, err
	}

	defer closeResp(resp)
	return osp, nil
}

// IncomingSharingPolicy contains information about who has shared what type
// of records with me.
type IncomingSharingPolicy struct {
	WriterID   string `json:"writer_id"`
	Type       string `json:"record_type"`
	WriterName string `json:"writer_name"`
}

// GetIncomingSharing returns a list of writers and types of records that are
// currently shared with me.
func (c *Client) GetIncomingSharing(ctx context.Context) ([]IncomingSharingPolicy, error) {
	u := fmt.Sprintf("%s/v1/storage/policy/incoming", c.apiURL())
	req, err := http.NewRequest("GET", u, nil)
	if err != nil {
		return nil, err
	}

	var isp []IncomingSharingPolicy

	resp, err := c.rawCall(ctx, req, &isp)
	if err != nil {
		return nil, err
	}

	defer closeResp(resp)
	return isp, nil
}

/**
SDK V3 prototyping below.
Not for external production use.
Interface is rapidly evolving.
*/

// ToznySDKV3 wraps config and higher level methods for service agnostic &
// user centric operations for accomplishing both low level and complex tasks.
type ToznySDKV3 struct {
	// Embedded low level client to use for account authenticated operations
	// By embedded individual clients it allows for collecting and centralizing
	// all interactions with Tozny services behind a single interface (ToznySDK)
	// e.g. toznySDK.CreateAccount(ctx context.Context, params accountClient.CreateAccountRequest)
	*accountClient.E3dbAccountClient
	*identityClient.E3dbIdentityClient
	*storageClient.StorageClient
	*pdsClient.E3dbPDSClient
	// Account public authentication material for creating and deriving account credentials
	AccountUsername string
	// Account private authentication material for creating and deriving account credentials
	AccountPassword string
	// Network location of the Tozny services to communicate with.
	APIEndpoint string
	// Tozny server defined globally unique id for this Client.
	ClientID        string
	CurrentIdentity TozIDSessionIdentityData
	config          e3dbClients.ClientConfig
}

// LoggedInIdentityData represents data about the identity session of a given user. Currently that is just realm and
// username but in the future may include tokens
type TozIDSessionIdentityData struct {
	Username string `json:"username"`
	Realm    string `json:"realm"`
}

// ToznySDKConfig wraps parameters needed to configure a ToznySDK
type ToznySDKConfig struct {
	e3dbClients.ClientConfig
	TozIDSessionIdentityData `json:"toz_id_session_identity_data"`
	AccountUsername          string `json:"account_username"`
	AccountPassword          string `json:"account_password"`
	APIEndpoint              string `json:"api_url"`
}

// NewToznySDK returns a new instance of the ToznySDK initialized with the provided
// config or error (if any).
func NewToznySDKV3(config ToznySDKConfig) (*ToznySDKV3, error) {
	accountServiceClient := accountClient.New(config.ClientConfig)
	identityClient := identityClient.New(config.ClientConfig)
	storageClient := storageClient.New(config.ClientConfig)
	pdsClient := pdsClient.New(config.ClientConfig)

	return &ToznySDKV3{
		E3dbAccountClient:  &accountServiceClient,
		E3dbIdentityClient: &identityClient,
		StorageClient:      &storageClient,
		E3dbPDSClient:      &pdsClient,
		AccountUsername:    config.AccountUsername,
		AccountPassword:    config.AccountPassword,
		APIEndpoint:        config.APIEndpoint,
		ClientID:           config.ClientID,
		CurrentIdentity:    config.TozIDSessionIdentityData,
		config:             config.ClientConfig,
	}, nil
}

// GetSDKV3 creates a V3 Tozny SDK based off the JSON contents
// of the file at the specified path, returning config and error (if any).
func GetSDKV3(configJSONFilePath string) (*ToznySDKV3, error) {
	config, err := LoadConfigFile(configJSONFilePath)
	if err != nil {
		return nil, err
	}
	return sdkV3FromConfig(config)
}

func sdkV3FromConfig(config ToznySDKJSONConfig) (*ToznySDKV3, error) {
	return NewToznySDKV3(ToznySDKConfig{
		ClientConfig: e3dbClients.ClientConfig{
			ClientID:  config.ClientID,
			APIKey:    config.APIKeyID,
			APISecret: config.APISecret,
			Host:      config.APIBaseURL,
			AuthNHost: config.APIBaseURL,
			SigningKeys: e3dbClients.SigningKeys{
				Public: e3dbClients.Key{
					Type:     e3dbClients.DefaultSigningKeyType,
					Material: config.PublicSigningKey,
				},
				Private: e3dbClients.Key{
					Type:     e3dbClients.DefaultSigningKeyType,
					Material: config.PrivateSigningKey,
				},
			},
			EncryptionKeys: e3dbClients.EncryptionKeys{
				Private: e3dbClients.Key{
					Material: config.PrivateKey,
					Type:     e3dbClients.DefaultEncryptionKeyType,
				},
				Public: e3dbClients.Key{
					Material: config.PublicKey,
					Type:     e3dbClients.DefaultEncryptionKeyType,
				},
			},
		},
		AccountUsername: config.AccountUsername,
		AccountPassword: config.AccountPassword,
		APIEndpoint:     config.APIBaseURL,
		TozIDSessionIdentityData: TozIDSessionIdentityData{
			Username: config.Username,
			Realm:    config.Realm,
		},
	})
}

type LoginActionData = map[string]string

type IdentitySessionIntermediateResponse = identityClient.IdentitySessionRequestResponse

// TozIDLoginRequest is used to login to a TozID account to get a ToznySDKV3 or active TozID session (future plan)
type TozIDLoginRequest struct {
	Username     string
	Password     string
	RealmName    string
	APIBaseURL   string
	LoginHandler func(response *IdentitySessionIntermediateResponse) (LoginActionData, error)
}

//GetSDKV3ForTozIDUser logs in a TozID user and returns the storage client of that user as a ToznySDKV3
func GetSDKV3ForTozIDUser(login TozIDLoginRequest) (*ToznySDKV3, error) {
	if login.APIBaseURL == "" {
		login.APIBaseURL = "https://api.e3db.com"
	} else {
		login.APIBaseURL = strings.TrimSuffix(strings.TrimSpace(login.APIBaseURL), "/")
	}
	username := strings.ToLower(login.Username)
	anonConfig := e3dbClients.ClientConfig{
		Host:      login.APIBaseURL,
		AuthNHost: login.APIBaseURL,
	}
	ctx := context.Background()
	anonymousClient := identityClient.New(anonConfig)
	realmInfo, err := anonymousClient.RealmInfo(ctx, login.RealmName)
	if err != nil {
		// TODO: better error message for failure to get realmInfo
		return nil, fmt.Errorf("GetSDKV3ForTozIDUser: failed to get realm infor with error %w", err)
	}
	noteName, encryptionKeys, signingKeys, err := e3dbClients.DeriveIdentityCredentials(username, login.Password, realmInfo.Name, "")
	if err != nil {
		return nil, err
	}
	clientConfig := e3dbClients.ClientConfig{
		Host:           login.APIBaseURL,
		AuthNHost:      login.APIBaseURL,
		SigningKeys:    signingKeys,
		EncryptionKeys: encryptionKeys,
	}
	idClient := identityClient.New(clientConfig)
	loginResponse, err := idClient.InitiateIdentityLogin(ctx, identityClient.IdentityLoginRequest{
		Username:   username,
		RealmName:  login.RealmName,
		AppName:    "account",
		LoginStyle: "api",
	})
	if err != nil {
		return nil, err
	}
	sessionResponse, err := idClient.IdentitySessionRequest(ctx, realmInfo.Name, *loginResponse)
	if err != nil {
		return nil, err
	}
	// TODO: rework this to support brokered logins. See JS SDK for examples
	for {
		if sessionResponse.LoginActionType == "fetch" {
			break
		}
		switch sessionResponse.LoginActionType {
		case "continue":
			data := url.Values{}
			request, err := http.NewRequest("POST", sessionResponse.ActionURL, strings.NewReader(data.Encode()))
			if err != nil {
				return nil, err
			}
			err = e3dbClients.MakeSignedServiceCall(ctx, &http.Client{}, request, signingKeys, "", &sessionResponse)
			if err != nil {
				return nil, err
			}
		default:
			if login.LoginHandler == nil {
				return nil, fmt.Errorf("A Login handler must be provided for action type %s", sessionResponse.LoginActionType)
			}
			data, err := login.LoginHandler(sessionResponse)
			if err != nil {
				return nil, err
			}
			var reader io.Reader
			if sessionResponse.ContentType == "application/x-www-form-urlencoded" {
				values := url.Values{}
				for key, value := range data {
					values.Set(key, value)
				}
				reader = strings.NewReader(values.Encode())
			} else {
				var buf bytes.Buffer
				err := json.NewEncoder(&buf).Encode(&data)
				if err != nil {
					return nil, err
				}
				reader = &buf
			}
			request, err := http.NewRequest("POST", sessionResponse.ActionURL, reader)
			if err != nil {
				return nil, err
			}
			request.Header.Set("Content-Type", sessionResponse.ContentType)
			err = e3dbClients.MakeSignedServiceCall(ctx, &http.Client{}, request, signingKeys, "", &sessionResponse)
			if err != nil {
				return nil, err
			} else if sessionResponse.Message.IsError {
				return nil, fmt.Errorf(sessionResponse.Message.Summary)
			}
		}
	}
	redirectRequest := identityClient.IdentityLoginRedirectRequest{
		RealmName: realmInfo.Domain,
		// The following map values if not present will be set to the empty string and identity service will handle appropriately
		SessionCode:   sessionResponse.Context["session_code"],
		Execution:     sessionResponse.Context["execution"],
		TabID:         sessionResponse.Context["tab_id"],
		ClientID:      sessionResponse.Context["client_id"],
		AuthSessionId: sessionResponse.Context["auth_session_id"],
	}
	redirect, err := idClient.IdentityLoginRedirect(ctx, redirectRequest)
	if err != nil {
		return nil, err
	}
	storage := storageClient.New(clientConfig)
	note, err := storage.ReadNoteByName(ctx, noteName, map[string]string{storageClient.TozIDLoginTokenHeader: redirect.AccessToken})
	if err != nil {
		return nil, err
	}
	err = storage.DecryptNote(note)
	if err != nil {
		return nil, err
	}
	var config ToznySDKJSONConfig
	err = json.Unmarshal([]byte(note.Data["storage"]), &config)
	if err != nil {
		return nil, err
	}
	config.Realm = realmInfo.Name
	config.Username = username
	return sdkV3FromConfig(config)

}

// CreateResponse wraps the value return from the account creation method
type RegisterAccountResponse struct {
	PaperKey string
	Account  Account
}

// Account wraps the data needed to make TozStore account calls
type Account struct {
	AccountID string
	// JWT that can be used for later requests against the account service.
	Token  string
	Config ClientConfig
	Client *accountClient.E3dbAccountClient
}

// Challenge wraps the parameters needed to initiate and account login
type Challenge struct {
	Challenge     string `json:"challenge"`
	AuthSalt      string `json:"auth_salt"`
	PaperAuthSalt string `json:"paper_auth_salt"`
}

// AuthResponse wraps data returned from a completed login challenge
type AuthResponse struct {
	Token   string
	Profile *accountClient.Profile
	Account *accountClient.Account
}

// ProfileMeta wraps the JSON struct for account meta
type ProfileMeta struct {
	Enabled      string `json:"backupEnabled"`
	BackupClient string `json:"backupClient"`
	PaperBackup  string `json:"paperBackup"`
}

// ClientConfig provides a simpler way to serialize/deserialized client
// credentials stored in account meta
type ClientConfig struct {
	Version           int    `json:"version"`
	APIURL            string `json:"api_url"`
	ClientEmail       string `json:"client_email"`
	ClientID          string `json:"client_id"`
	APIKeyID          string `json:"api_key_id"`
	APISecret         string `json:"api_secret"`
	PublicKey         string `json:"public_key"`
	PrivateKey        string `json:"private_key"`
	PublicSigningKey  string `json:"public_signing_key"`
	PrivateSigningKey string `json:"private_signing_key"`
}

// StoreConfigFile stores a ToznySDKV3 config file at the specified path, returning an error if any
func (c *ToznySDKV3) StoreConfigFile(path string) error {
	config := ToznySDKJSONConfig{
		ConfigFile: ConfigFile{
			Version:     2,
			APIBaseURL:  c.APIEndpoint,
			APIKeyID:    c.config.APIKey,
			APISecret:   c.config.APISecret,
			ClientID:    c.config.ClientID,
			ClientEmail: "",
			PublicKey:   c.config.EncryptionKeys.Public.Material,
			PrivateKey:  c.config.EncryptionKeys.Private.Material,
		},
		PublicSigningKey:  c.config.SigningKeys.Public.Material,
		PrivateSigningKey: c.config.SigningKeys.Private.Material,
		AccountUsername:   c.AccountUsername,
		AccountPassword:   c.AccountPassword,
		TozIDSessionIdentityData: TozIDSessionIdentityData{
			Username: c.CurrentIdentity.Username,
			Realm:    c.CurrentIdentity.Realm,
		},
	}
	return saveJson(path, config)
}

// Register attempts to create a valid TozStore account returning the root client config for the created account and error (if any).
func (c *ToznySDKV3) Register(ctx context.Context, name string, email string, password string, apiURL string) (RegisterAccountResponse, error) {
	if apiURL == "" {
		apiURL = DefaultStorageURL
	}
	const (
		pwEncSalt  = "pwEncSalt"
		pwAuthSalt = "pwAuthSalt"
		pkEncSalt  = "pkEncSalt"
		pkAuthSalt = "pkAuthSalt"
	)
	// Boot client
	bootClientConfig := e3dbClients.ClientConfig{
		Host:      apiURL,
		AuthNHost: apiURL,
	}
	bootClient := accountClient.New(bootClientConfig)
	var createResponse RegisterAccountResponse
	var accountClientConfig = e3dbClients.ClientConfig{
		Host:      apiURL,
		AuthNHost: apiURL,
	}
	var accountResponse *accountClient.CreateAccountResponse

	paperKeyRaw := make([]byte, 64)
	_, err := rand.Read(paperKeyRaw)
	if err != nil {
		return createResponse, fmt.Errorf("reading bytes for paper key: %v", err)
	}
	paperKey := base64.RawURLEncoding.EncodeToString(paperKeyRaw)

	salts := make(map[string][]byte, 4)
	for _, name := range []string{pwEncSalt, pwAuthSalt, pkEncSalt, pkAuthSalt} {
		salt := make([]byte, e3dbClients.SaltSize)
		_, err = rand.Read(salt)
		if err != nil {
			return createResponse, fmt.Errorf("reading bytes for salt %s: %v", name, err)
		}
		salts[name] = salt
	}

	// Derive keys
	pwSigningKey, _ := e3dbClients.DeriveSigningKey([]byte(password), salts[pwAuthSalt], e3dbClients.AccountDerivationRounds)
	pwEncKey := e3dbClients.DeriveSymmetricKey([]byte(password), salts[pwEncSalt], e3dbClients.AccountDerivationRounds)
	pkSigningKey, _ := e3dbClients.DeriveSigningKey([]byte(paperKey), salts[pwAuthSalt], e3dbClients.AccountDerivationRounds)
	pkEncKey := e3dbClients.DeriveSymmetricKey([]byte(paperKey), salts[pkEncSalt], e3dbClients.AccountDerivationRounds)
	// Generate client keys
	encryptionKeypair, err := e3dbClients.GenerateKeyPair()
	if err != nil {
		return createResponse, fmt.Errorf("Failed generating encryption key pair %s", err)
	}
	signingKeys, err := e3dbClients.GenerateSigningKeys()
	if err != nil {
		return createResponse, fmt.Errorf("Failed generating signing key pair %s", err)
	}
	createAccountParams := accountClient.CreateAccountRequest{
		Profile: accountClient.Profile{
			Name:               email,
			Email:              email,
			AuthenticationSalt: base64.RawURLEncoding.EncodeToString(salts[pwAuthSalt]),
			EncodingSalt:       base64.RawURLEncoding.EncodeToString(salts[pwEncSalt]),
			SigningKey: accountClient.EncryptionKey{
				Ed25519: base64.RawURLEncoding.EncodeToString(pwSigningKey[:]),
			},
			PaperAuthenticationSalt: base64.RawURLEncoding.EncodeToString(salts[pkAuthSalt]),
			PaperEncodingSalt:       base64.RawURLEncoding.EncodeToString(salts[pkEncSalt]),
			PaperSigningKey: accountClient.EncryptionKey{
				Ed25519: base64.RawURLEncoding.EncodeToString(pkSigningKey[:]),
			},
		},
		Account: accountClient.Account{
			Company: name,
			Plan:    "free0",
			PublicKey: accountClient.ClientKey{
				Curve25519: encryptionKeypair.Public.Material,
			},
			SigningKey: accountClient.EncryptionKey{
				Ed25519: signingKeys.Public.Material,
			},
		},
	}
	// Create an account and client for that account using the specified params
	accountResponse, err = bootClient.CreateAccount(ctx, createAccountParams)
	if err != nil {
		return createResponse, fmt.Errorf("creating account with params: %v - %+v", err, createAccountParams)
	}
	clientConfig := ClientConfig{
		Version:           2,
		APIURL:            apiURL,
		ClientID:          accountResponse.Account.Client.ClientID,
		APIKeyID:          accountResponse.Account.Client.APIKeyID,
		APISecret:         accountResponse.Account.Client.APISecretKey,
		PublicKey:         encryptionKeypair.Public.Material,
		PrivateKey:        encryptionKeypair.Private.Material,
		PublicSigningKey:  signingKeys.Public.Material,
		PrivateSigningKey: signingKeys.Private.Material,
	}
	serializedConfig, err := json.Marshal(clientConfig)
	if err != nil {
		return createResponse, fmt.Errorf("serializing config: %v", err)
	}
	pwConfig := e3dbClients.Encrypt(serializedConfig, e3dbClients.MakeSymmetricKey(pwEncKey[:]))
	pkConfig := e3dbClients.Encrypt(serializedConfig, e3dbClients.MakeSymmetricKey(pkEncKey[:]))
	meta := ProfileMeta{
		Enabled:      "enabled",
		BackupClient: pwConfig,
		PaperBackup:  pkConfig,
	}

	accountClientConfig.ClientID = accountResponse.Account.Client.ClientID
	accountClientConfig.APIKey = accountResponse.Account.Client.APIKeyID
	accountClientConfig.APISecret = accountResponse.Account.Client.APISecretKey
	accountClientConfig.SigningKeys = signingKeys
	accountClientConfig.EncryptionKeys = e3dbClients.EncryptionKeys{
		Private: e3dbClients.Key{
			Material: encryptionKeypair.Private.Material,
			Type:     e3dbClients.DefaultEncryptionKeyType},
		Public: e3dbClients.Key{
			Material: encryptionKeypair.Public.Material,
			Type:     e3dbClients.DefaultEncryptionKeyType},
	}
	accountToken := accountResponse.AccountServiceToken
	account := accountClient.New(accountClientConfig)
	path := account.Host + "/v1/account/profile/meta"
	request, err := e3dbClients.CreateRequest("PUT", path, meta)
	if err != nil {
		return createResponse, e3dbClients.NewError(err.Error(), path, 0)
	}
	requester := http.Client{}
	err = e3dbClients.MakeProxiedUserCall(context.Background(), &requester, accountToken, request, nil)
	if err != nil {
		return createResponse, fmt.Errorf("updating profile meta: %v", err)
	}
	createResponse.PaperKey = paperKey
	createResponse.Account = Account{
		AccountID: accountResponse.Profile.AccountID,
		Token:     accountToken,
		Config:    clientConfig,
		Client:    &account,
	}
	return createResponse, nil
}

// Login derives the needed keys and fetches an active account session
func (c *ToznySDKV3) Login(ctx context.Context, email string, password string, salt string, apiEndpoint string) (Account, error) {
	var account Account
	var err error
	var challenge Challenge
	apiHost := c.APIEndpoint
	if apiEndpoint != "" {
		apiHost = apiEndpoint
	}
	body := map[string]string{}
	body["email"] = strings.ToLower(email)
	path := apiHost + "/v1/account/challenge"
	request, err := e3dbClients.CreateRequest("POST", path, body)
	if err != nil {
		return account, e3dbClients.NewError(err.Error(), path, 0)
	}
	requester := &http.Client{}
	err = e3dbClients.MakePublicCall(ctx, requester, request, &challenge)
	if err != nil {
		return account, fmt.Errorf("initiating login challenge: %v", err)
	}
	var authSalt []byte
	if salt != "paper" {
		authSalt, err = base64.RawURLEncoding.DecodeString(challenge.AuthSalt)
	} else {
		authSalt, err = base64.RawURLEncoding.DecodeString(challenge.PaperAuthSalt)
	}
	if err != nil {
		return account, fmt.Errorf("decoding salt: %v", err)
	}
	_, privateKey := e3dbClients.DeriveSigningKey([]byte(password), authSalt, e3dbClients.AccountDerivationRounds)
	challengeBytes, err := base64.RawURLEncoding.DecodeString(challenge.Challenge)
	if err != nil {
		return account, fmt.Errorf("decoding signature: %v", err)
	}
	// challenge.challenge, sigKeys.privateKey
	signatureBytes := e3dbClients.Sign(challengeBytes, privateKey)
	signature := base64.RawURLEncoding.EncodeToString(signatureBytes)
	body["challenge"] = challenge.Challenge
	body["response"] = signature
	if salt != "paper" {
		body["keyid"] = "password"
	} else {
		body["keyid"] = "paper"
	}
	path = apiHost + "/v1/account/auth"
	request, err = e3dbClients.CreateRequest("POST", path, body)
	if err != nil {
		return account, e3dbClients.NewError(err.Error(), path, 0)
	}
	var authResponse AuthResponse
	err = e3dbClients.MakePublicCall(ctx, requester, request, &authResponse)
	if err != nil {
		return account, fmt.Errorf("error %v initiating login challenge %+v", err, request)
	}
	var meta ProfileMeta
	accountToken := authResponse.Token
	path = apiHost + "/v1/account/profile/meta"
	request, err = e3dbClients.CreateRequest("GET", path, nil)
	if err != nil {
		return account, e3dbClients.NewError(err.Error(), path, 0)
	}
	err = e3dbClients.MakeProxiedUserCall(ctx, requester, accountToken, request, &meta)
	if err != nil {
		return account, fmt.Errorf("updating profile meta: %v", err)
	}
	var encSalt []byte
	if salt != "paper" {
		encSalt, err = base64.RawURLEncoding.DecodeString(authResponse.Profile.EncodingSalt)
	} else {
		encSalt, err = base64.RawURLEncoding.DecodeString(authResponse.Profile.PaperEncodingSalt)
	}
	if err != nil {
		return account, fmt.Errorf("decoding salt: %v", err)
	}
	encKey := e3dbClients.DeriveSymmetricKey([]byte(password), encSalt, e3dbClients.AccountDerivationRounds)
	var encCipher string
	if salt != "paper" {
		encCipher = meta.BackupClient
	} else {
		encCipher = meta.PaperBackup
	}
	var clientConfig ClientConfig
	clientJSON, err := e3dbClients.Decrypt(encCipher, e3dbClients.MakeSymmetricKey(encKey[:]))
	if err != nil {
		return account, fmt.Errorf("decrypting client credentials: %v", err)
	}
	err = json.Unmarshal(clientJSON, &clientConfig)
	if err != nil {
		return account, fmt.Errorf("decoding client credentials: %v", err)
	}

	var accountClientConfig = e3dbClients.ClientConfig{
		Host:      apiHost,
		AuthNHost: apiHost,
		ClientID:  clientConfig.ClientID,
		APIKey:    clientConfig.APIKeyID,
		APISecret: clientConfig.APISecret,
		SigningKeys: e3dbClients.SigningKeys{
			Private: e3dbClients.Key{
				Material: clientConfig.PrivateSigningKey,
				Type:     e3dbClients.DefaultSigningKeyType},
			Public: e3dbClients.Key{
				Material: clientConfig.PublicSigningKey,
				Type:     e3dbClients.DefaultSigningKeyType},
		},
		EncryptionKeys: e3dbClients.EncryptionKeys{
			Private: e3dbClients.Key{
				Material: clientConfig.PrivateKey,
				Type:     e3dbClients.DefaultEncryptionKeyType},
			Public: e3dbClients.Key{
				Material: clientConfig.PublicKey,
				Type:     e3dbClients.DefaultEncryptionKeyType},
		},
	}
	mainClient := accountClient.New(accountClientConfig)
	account.Client = &mainClient
	account.Token = accountToken
	account.Config = clientConfig
	return account, nil
}

// ConvertBrokerIdentityToClientConfig converts a broker identity to raw Tozny client credentials.
func ConvertBrokerIdentityToClientConfig(broker identityClient.Identity, clientURL string) ClientConfig {
	return ClientConfig{
		APIKeyID:          broker.APIKeyID,
		APISecret:         broker.APIKeySecret,
		APIURL:            clientURL,
		ClientEmail:       "",
		ClientID:          broker.ToznyID.String(),
		PrivateKey:        broker.PrivateEncryptionKeys[e3dbClients.DefaultEncryptionKeyType],
		PrivateSigningKey: broker.PrivateSigningKeys[e3dbClients.DefaultSigningKeyType],
		PublicKey:         broker.PublicKeys[e3dbClients.DefaultEncryptionKeyType],
		PublicSigningKey:  broker.SigningKeys[e3dbClients.DefaultSigningKeyType],
		Version:           2,
	}
}

type NoteBody map[string]string

// GenerateRealmBrokerNoteToken writes a note whose contents are the broker identity credentials
// and returns a token that can be used to fetch and decrypt that note or error (if any).
func (c *ToznySDKV3) GenerateRealmBrokerNoteToken(ctx context.Context, broker identityClient.Identity) (string, error) {
	serializedBrokerCredentialsBytes, err := json.Marshal(ConvertBrokerIdentityToClientConfig(broker, c.APIEndpoint))
	if err != nil {
		return "", err
	}
	// Generate a random value for deriving the keys needed to
	// read and decrypt the broker note by a third party
	base64NotePassword := e3dbClients.Base64Encode(e3dbClients.RandomSymmetricKey()[:])
	base64NotePasswordBytes := []byte(base64NotePassword)
	// Generate nonces to use in broker note key derivation
	encodingNonce := e3dbClients.RandomNonce()
	signingNone := e3dbClients.RandomNonce()
	// Start accumulating the values that will be needed for a third party to
	// derive keys for reading and decrypting the broker note
	tokenSeed := base64NotePassword + e3dbClients.Base64Encode(encodingNonce[:]) + e3dbClients.Base64Encode(signingNone[:])
	// Derive keys for encrypting and signing the broker note
	publicEncryptionKey, _ := e3dbClients.DeriveCryptoKey(base64NotePasswordBytes, encodingNonce[:], e3dbClients.IdentityDerivationRounds)
	publicSigningKey, _ := e3dbClients.DeriveSigningKey(base64NotePasswordBytes, signingNone[:], e3dbClients.IdentityDerivationRounds)
	// Content for the broker note is all the information needed to instantiate
	// the broker identity for the realm it can broker actions for
	rawNoteBody := NoteBody{
		"realmId":   fmt.Sprintf("%d", broker.RealmID),
		"realmName": broker.RealmName,
		"client":    string(serializedBrokerCredentialsBytes),
		"publicKey": e3dbClients.Base64Encode(publicSigningKey[:]),
	}

	rawBrokerNote := storageClient.Note{
		Mode:                e3dbClients.DefaultCryptographicMode,
		RecipientSigningKey: e3dbClients.Base64Encode(publicSigningKey[:]),
		WriterSigningKey:    c.StorageClient.SigningKeys.Public.Material,
		WriterEncryptionKey: c.StorageClient.EncryptionKeys.Public.Material,
		Data:                rawNoteBody,
		Type:                "Realm Broker Note",
		MaxViews:            -1,
		Expires:             false,
	}
	// Sign over all the broker note data and the signature material itself
	privateSigningKeyBytes, err := e3dbClients.Base64Decode(c.StorageClient.SigningKeys.Private.Material)
	if err != nil {
		return "", err
	}
	notePrivateSigningKey := [e3dbClients.SigningKeySize]byte{}
	copy(notePrivateSigningKey[:], privateSigningKeyBytes)
	signingSalt := uuid.New().String()
	signedNote, err := c.SignNote(rawBrokerNote, &notePrivateSigningKey, signingSalt)
	if err != nil {
		return "", err
	}
	// Create and asymmetrically encrypt an access key using the writing clients private key
	// and the brokers public key, whoever gains access to the broker's private key
	// (such as being able to derive it by possessing the broker note token)
	// and the public keys for the writing client which are embedded in the note itself
	// will be able to decrypt this access key and thus the note contents itself
	// using the mathematical magic of public key cryptography
	accessKey := e3dbClients.RandomSymmetricKey()
	encryptedAccessKey, err := e3dbClients.EncryptAccessKey(accessKey, e3dbClients.EncryptionKeys{
		Private: e3dbClients.Key{
			Type:     e3dbClients.DefaultEncryptionKeyType,
			Material: c.StorageClient.EncryptionKeys.Private.Material,
		},
		Public: e3dbClients.Key{
			Type:     e3dbClients.DefaultEncryptionKeyType,
			Material: e3dbClients.Base64Encode(publicEncryptionKey[:]),
		},
	})
	if err != nil {
		return "", err
	}
	// Encrypt the signed note and add the encrypted version of the access
	// key to the note for the reader to be able to decrypt the note
	encryptedNoteBody := e3dbClients.EncryptData(signedNote.Data, accessKey)
	signedNote.Data = *encryptedNoteBody
	signedNote.EncryptedAccessKey = encryptedAccessKey
	// Write the broker note
	brokerNote, err := c.WriteNote(ctx, signedNote)
	if err != nil {
		return "", err
	}
	// Construct the token whose value can be used to fetch and decrypt the broker note
	brokerNoteToken := tokenSeed + brokerNote.NoteID

	return brokerNoteToken, nil
}

// AddAuthorizedSharer adds the specified client as an authorized sharer
// for records of the specified type written by the authorizing client,
// returning error (if any).
func (c *ToznySDKV3) AddAuthorizedSharer(ctx context.Context, authorizedSharerClientID string, recordType string) error {
	_, err := c.GetOrCreateAccessKey(ctx, pdsClient.GetOrCreateAccessKeyRequest{
		WriterID:   c.ClientID,
		UserID:     c.ClientID,
		ReaderID:   c.ClientID,
		RecordType: recordType,
	})
	if err != nil {
		return err
	}
	return c.E3dbPDSClient.AddAuthorizedSharer(ctx, pdsClient.AddAuthorizedWriterRequest{
		UserID:       c.ClientID,
		WriterID:     c.ClientID,
		AuthorizerID: authorizedSharerClientID,
		RecordType:   recordType,
	})
}

// RemoveAuthorizedSharer removes the specified client as an authorized sharer
// for records of the specified type written by the authorizing client,
// returning error (if any).
func (c *ToznySDKV3) RemoveAuthorizedSharer(ctx context.Context, authorizedSharerClientID string, recordType string) error {
	return c.E3dbPDSClient.RemoveAuthorizedSharer(ctx, pdsClient.AddAuthorizedWriterRequest{
		UserID:       c.ClientID,
		WriterID:     c.ClientID,
		AuthorizerID: authorizedSharerClientID,
		RecordType:   recordType,
	})
}

// AddAuthorizedSharer adds the specified client as an authorized sharer
// for records of the specified type written by the authorizing client,
// returning error (if any).
func (c *ToznySDKV3) BrokerShare(ctx context.Context, authorizerClientID string, readerClientID string, recordType string) error {
	return c.AuthorizerShareRecords(ctx, pdsClient.AuthorizerShareRecordsRequest{
		UserID:       authorizerClientID,
		WriterID:     authorizerClientID,
		AuthorizerID: c.ClientID,
		ReaderID:     readerClientID,
		RecordType:   recordType,
	})
}

// RemoveAuthorizedSharer removes the specified client as an authorized sharer
// for records of the specified type written by the authorizing client,
// returning error (if any).
func (c *ToznySDKV3) UnbrokerShare(ctx context.Context, authorizerClientID string, readerClientID string, recordType string) error {
	return c.AuthorizerUnshareRecords(ctx, pdsClient.AuthorizerUnshareRecordsRequest{
		UserID:       authorizerClientID,
		WriterID:     authorizerClientID,
		AuthorizerID: c.ClientID,
		ReaderID:     readerClientID,
		RecordType:   recordType,
	})
}

type Secret struct {
	SecretType    string
	SecretName    string
	SecretValue   string
	Description   string
	FileName      string
	SecretID      uuid.UUID
	RealmName     string
	OwnerUsername string
	NamespaceId   string
	Version       string
	Record        *pdsClient.Record
}

type CreateSecretOptions struct {
	SecretType  string
	SecretName  string
	SecretValue string
	Description string
	FileName    string
	RealmName   string
}

// CreateSecret makes a secret of the specified type and share it with a group containing the writer
func (c *ToznySDKV3) CreateSecret(ctx context.Context, secret CreateSecretOptions) (*Secret, error) {
	// once ToznySDKV3 is updated, this will be c.RealmName if secret.RealmName is empty
	realmName := secret.RealmName
	err := ValidateSecret(secret)
	if err != nil {
		return nil, err
	}
	namespaceOptions := NamespaceOptions{
		RealmName: realmName,
		Namespace: c.StorageClient.ClientID,
	}
	group, err := c.GetOrCreateNamespace(ctx, namespaceOptions)
	if err != nil {
		return nil, err
	}
	recordType := fmt.Sprintf("tozny.secret.%s.%s.%s", SecretUUID, secret.SecretType, secret.SecretName)
	timestamp := time.Now().String()
	plain := map[string]string{
		"secretType":  secret.SecretType,
		"secretName":  secret.SecretName,
		"description": secret.Description,
		"version":     timestamp,
	}
	var createdRecord *pdsClient.Record
<<<<<<< HEAD
	if secret.SecretType == "File" {
		writeFileRequest := WriteFileOptions{
			RecordType: recordType,
			Plain:      plain,
			FileName:   secret.FileName,
		}
		createdRecord, err = c.WriteFile(ctx, writeFileRequest)
=======
	if secret.SecretType == FileSecretType {
		createdRecord, err = c.WriteFile(ctx, recordType, plain, secret.FileName)
>>>>>>> 38ad962d
		if err != nil {
			return nil, err
		}
	} else {
		data := map[string]string{"secretValue": secret.SecretValue}
		createdRecord, err = c.WriteRecord(ctx, data, recordType, plain)
		if err != nil {
			return nil, err
		}
	}
	createdSecret := c.MakeSecretResponse(createdRecord, group.GroupID.String(), "")
	err = c.ShareRecordWithGroup(ctx, recordType, group)
	if err != nil {
		return nil, err
	}
	return createdSecret, nil
}

type WriteFileOptions struct {
	RecordType string
	Plain      map[string]string
	FileName   string
}

// WriteFile encrypts the file with specified fileName and uploads it, creating a new record in E3DB
func (c *ToznySDKV3) WriteFile(ctx context.Context, options WriteFileOptions) (*pdsClient.Record, error) {
	keyRequest := pdsClient.GetOrCreateAccessKeyRequest{
		WriterID:   c.E3dbPDSClient.ClientID,
		UserID:     c.E3dbPDSClient.ClientID,
		ReaderID:   c.E3dbPDSClient.ClientID,
		RecordType: options.RecordType,
	}
	ak, err := c.E3dbPDSClient.GetOrCreateAccessKey(ctx, keyRequest)
	if err != nil {
		return nil, err
	}
	// Encrypt the file
	encryptionInfo, err := e3dbClients.EncryptFile(options.FileName, DefaultEncryptedFileName, ak)
	if err != nil {
		return nil, err
	}
	defer func() {
		err := os.Remove(encryptionInfo.EncryptedFileName)
		if err != nil {
			fmt.Printf("WriteFile: Could not delete %s: %+v", encryptionInfo.EncryptedFileName, err)
		}
	}()
	options.Plain[SecretFilenameMetadataKey] = options.FileName
	sizeKB := encryptionInfo.Size / 1024
	if sizeKB >= 1 {
		options.Plain[SecretFileSizeMetadataKey] = fmt.Sprintf("%d", sizeKB)
	} else {
		options.Plain[SecretFileSizeMetadataKey] = "< 1"
	}
	// Write the whole file
	recordToWrite := storageClient.Record{
		Metadata: storageClient.Meta{
			Type:     options.RecordType,
			WriterID: uuid.MustParse(c.StorageClient.ClientID),
			UserID:   uuid.MustParse(c.StorageClient.ClientID),
			Plain:    options.Plain,
			FileMeta: &storageClient.FileMeta{
				Size:        int64(encryptionInfo.Size),
				Checksum:    encryptionInfo.Checksum,
				Compression: "raw",
			},
		},
	}
	pendingFileURL, err := c.StorageClient.WriteFile(ctx, recordToWrite)
	if err != nil {
		return nil, err
	}
	uploadRequest := file.UploadRequest{
		URL:               pendingFileURL.FileURL,
		EncryptedFileName: encryptionInfo.EncryptedFileName,
		Checksum:          encryptionInfo.Checksum,
		Size:              encryptionInfo.Size,
	}
	err = file.UploadFile(uploadRequest)
	if err != nil {
		return nil, err
	}
	// Register the file as being written
	response, err := c.StorageClient.FileCommit(ctx, pendingFileURL.PendingFileID)
	if err != nil {
		return nil, err
	}
	// get the file from the record
	fileRecord := &pdsClient.Record{
		Metadata: pdsClient.Meta{
			RecordID:     response.Metadata.RecordID.String(),
			WriterID:     response.Metadata.WriterID.String(),
			UserID:       response.Metadata.UserID.String(),
			Type:         response.Metadata.Type,
			Plain:        response.Metadata.Plain,
			Created:      response.Metadata.Created,
			LastModified: response.Metadata.LastModified,
			Version:      response.Metadata.Version.String(),
			FileMeta:     (*pdsClient.FileMeta)(response.Metadata.FileMeta),
		},
		Data:            response.Data,
		RecordSignature: response.RecordSignature,
	}
	return fileRecord, nil
}

type ReadFileOptions struct {
	RecordID         uuid.UUID
	DownloadFileName string
}

// ReadFile downloads and decrypts the file from the record
func (c *ToznySDKV3) ReadFile(ctx context.Context, options ReadFileOptions) error {
	fileResp, err := c.E3dbPDSClient.GetFileRecord(ctx, options.RecordID)
	if err != nil {
		return err
	}
	fileURL := fileResp.Metadata.FileMeta.FileURL
	downloadRequest := file.DownloadRequest{
		URL:               fileURL,
		EncryptedFileName: DefaultDownloadedFileName,
	}
	// download file from URL and store in EncryptedFileName
	downloadedPath, err := file.DownloadFile(downloadRequest)
	if err != nil {
		return fmt.Errorf("ReadFile: Err: %+v", err)
	}
	defer func() {
		err := os.Remove(downloadedPath)
		if err != nil {
			fmt.Printf("ReadFile: Could not delete %s: %+v", downloadedPath, err)
		}
	}()
	// get access key for the record type
	keyRequest := pdsClient.GetOrCreateAccessKeyRequest{
		WriterID:   c.E3dbPDSClient.ClientID,
		UserID:     c.E3dbPDSClient.ClientID,
		ReaderID:   c.E3dbPDSClient.ClientID,
		RecordType: fileResp.Metadata.Type,
	}
	ak, err := c.E3dbPDSClient.GetOrCreateAccessKey(ctx, keyRequest)
	if err != nil {
		return err
	}
	// decrypt the file with the access key
	err = e3dbClients.DecryptFile(downloadedPath, options.DownloadFileName, ak)
	if err != nil {
		return err
	}
	return nil
}

// WriteRecord encrypts the data for the record and creates a new record in E3DB
func (c *ToznySDKV3) WriteRecord(ctx context.Context, data map[string]string, recordType string, plain map[string]string) (*pdsClient.Record, error) {
	recordToWrite := pdsClient.WriteRecordRequest{
		Data: data,
		Metadata: pdsClient.Meta{
			Type:     recordType,
			WriterID: c.E3dbPDSClient.ClientID,
			UserID:   c.E3dbPDSClient.ClientID,
			Plain:    plain,
		},
	}
	encryptedRecord, err := c.E3dbPDSClient.EncryptRecord(ctx, recordToWrite)
	if err != nil {
		return nil, err
	}
	record, err := c.E3dbPDSClient.WriteRecord(ctx, encryptedRecord)
	if err != nil {
		return nil, err
	}
	return record, nil
}

func (c *ToznySDKV3) ShareRecordWithGroup(ctx context.Context, recordType string, group *storageClient.Group) error {
	keyRequest := pdsClient.GetOrCreateAccessKeyRequest{
		WriterID:   c.E3dbPDSClient.ClientID,
		UserID:     c.E3dbPDSClient.ClientID,
		ReaderID:   c.E3dbPDSClient.ClientID,
		RecordType: recordType,
	}
	keyResp, err := c.E3dbPDSClient.GetOrCreateAccessKey(ctx, keyRequest)
	if err != nil {
		return err
	}
	encryptionKeys := e3dbClients.EncryptionKeys{
		Public: e3dbClients.Key{
			Type:     e3dbClients.DefaultEncryptionKeyType,
			Material: c.StorageClient.EncryptionKeys.Public.Material,
		},
		Private: c.StorageClient.EncryptionKeys.Private,
	}
	wrappedAK, err := e3dbClients.EncryptAccessKey(keyResp, encryptionKeys)
	if err != nil {
		return err
	}
	accessKeyRequest := storageClient.GroupAccessKeyRequest{
		GroupID:            group.GroupID,
		RecordType:         recordType,
		EncryptedAccessKey: wrappedAK,
		PublicKey:          group.PublicKey,
	}
	_, encryptedGroupAK, err := c.StorageClient.CreateGroupAccessKey(ctx, accessKeyRequest)
	if err != nil {
		return err
	}
	// share secret with group
	secretShareRequest := storageClient.ShareGroupRecordRequest{
		GroupID:            group.GroupID,
		RecordType:         recordType,
		EncryptedAccessKey: encryptedGroupAK,
		PublicKey:          group.PublicKey,
	}
	_, err = c.StorageClient.ShareRecordWithGroup(ctx, secretShareRequest)
	if err != nil {
		return err
	}
	return nil
}

type NamespaceOptions struct {
	Namespace string
	RealmName string
}

// GetOrCreateNamespace creates the group for the namespace if it doesn't exist and returns the Group
func (c *ToznySDKV3) GetOrCreateNamespace(ctx context.Context, options NamespaceOptions /*realmName string, namespace string*/) (*storageClient.Group, error) {
	var group *storageClient.Group
	groupName := fmt.Sprintf("tozny.secret.%s.%s", options.RealmName, options.Namespace)
	listRequest := storageClient.ListGroupsRequest{
		ClientID:   uuid.MustParse(c.StorageClient.ClientID),
		GroupNames: []string{groupName},
	}
	responseList, err := c.StorageClient.ListGroups(ctx, listRequest)
	if err != nil {
		return nil, err
	}
	encryptionKeyPair, err := e3dbClients.GenerateKeyPair()
	if err != nil {
		return nil, err
	}
	eak, err := e3dbClients.EncryptPrivateKey(encryptionKeyPair.Private, c.StorageClient.EncryptionKeys)
	if err != nil {
		return nil, err
	}
	if len(responseList.Groups) < 1 {
		// create group
		groupRequest := storageClient.CreateGroupRequest{
			Name:              groupName,
			PublicKey:         encryptionKeyPair.Public.Material,
			EncryptedGroupKey: eak,
		}
		createGroupResponse, err := c.StorageClient.CreateGroup(ctx, groupRequest)
		if err != nil {
			return nil, err
		}
		group = createGroupResponse
		// get membership keys
		membershipKeyRequest := storageClient.CreateMembershipKeyRequest{
			GroupAdminID:      c.StorageClient.ClientID,
			NewMemberID:       c.StorageClient.ClientID,
			EncryptedGroupKey: createGroupResponse.EncryptedGroupKey,
			ShareePublicKey:   c.StorageClient.EncryptionKeys.Public.Material,
		}
		membershipKeyResp, err := c.StorageClient.CreateGroupMembershipKey(ctx, membershipKeyRequest)
		if err != nil {
			return nil, err
		}
		// make the capabilities
		groupMemberCapabilities := []string{storageClient.ShareContentGroupCapability, storageClient.ReadContentGroupCapability}
		// make a new member
		memberRequest := []storageClient.GroupMember{}
		memberRequest = append(memberRequest, storageClient.GroupMember{
			ClientID:        uuid.MustParse(c.StorageClient.ClientID),
			MembershipKey:   membershipKeyResp,
			CapabilityNames: groupMemberCapabilities,
		})
		// add group members
		addMemberRequest := storageClient.AddGroupMembersRequest{
			GroupID:      createGroupResponse.GroupID,
			GroupMembers: memberRequest,
		}
		_, err = c.StorageClient.AddGroupMembers(ctx, addMemberRequest)
		if err != nil {
			return nil, err
		}
	} else {
		// the group already exists
		group = &responseList.Groups[0]
	}
	return group, nil
}

// ValidateSecret checks that the secret contains valid input for each entry
func ValidateSecret(secret CreateSecretOptions) error {
	secret.SecretName = strings.TrimSpace(secret.SecretName)
	secret.SecretValue = strings.TrimSpace(secret.SecretValue)
	if secret.SecretType == "" {
		return errors.New("type cannot be empty")
	}
	if !SliceContainsString(SecretTypes, secret.SecretType) {
		return errors.New("invalid type")
	}
	if secret.SecretName == "" {
		return errors.New("name cannot be empty")
	}
	matched, err := regexp.MatchString(`^[a-zA-Z0-9-_]{1,50}$`, secret.SecretName)
	if err != nil {
		return err
	}
	if !matched {
		return errors.New("Secret name must contain 1-50 alphanumeric characters, -, or _")
	}
	if secret.SecretValue == "" && secret.SecretType == CredentialSecretType {
		return errors.New("Value cannot be empty")
	}
	if secret.SecretType == FileSecretType && strings.TrimSpace(secret.SecretName) == "" {
		return errors.New("File name cannot be empty")
	}
	if secret.SecretType == ClientSecretType {
		err := VerifyRawClientCredentials(secret.SecretValue)
		if err != nil {
			return err
		}
	}
	return nil
}

// SliceContainsString checks if str is present in an array of strings
func SliceContainsString(list []string, str string) bool {
	for _, v := range list {
		if v == str {
			return true
		}
	}
	return false
}

type ClientConfigRoot struct {
	APIBaseURL        string      `json:"api_url"`
	APIKeyID          string      `json:"api_key_id"`
	APISecret         string      `json:"api_secret"`
	ClientID          string      `json:"client_id"`
	ClientEmail       string      `json:"client_email"`
	PublicKey         string      `json:"public_key"`
	PrivateKey        string      `json:"private_key"`
	PublicSigningKey  string      `json:"public_signing_key"`
	PrivateSigningKey string      `json:"private_signing_key"`
	Version           interface{} `json:"version"`
}

// VerifyRawClientCredentials ensures that client credentials are in the proper form and contain all required keys
func VerifyRawClientCredentials(credential string) error {
	var clientConfig ClientConfigRoot
	err := json.Unmarshal([]byte(credential), &clientConfig)
	if err != nil {
		return err
	}
	// Check that all fields (except ClientEmail, optionally) are non-empty
	if clientConfig.Version == "" {
		return errors.New("Value for version must be non-empty")
	}
	if clientConfig.ClientID == "" {
		return errors.New("Value for client_id must be non-empty")
	}
	if clientConfig.PrivateSigningKey == "" {
		return errors.New("Value for private_signing_key must be non-empty")
	}
	if clientConfig.PublicSigningKey == "" {
		return errors.New("Value for public_signing_key must be non-empty")
	}
	if clientConfig.PrivateKey == "" {
		return errors.New("Value for private_key must be non-empty")
	}
	if clientConfig.PublicKey == "" {
		return errors.New("Value for public_key must be non-empty")
	}
	if clientConfig.APIBaseURL == "" {
		return errors.New("Value for api_url must be non-empty")
	}
	if clientConfig.APIKeyID == "" {
		return errors.New("Value for api_key_id must be non-empty")
	}
	if clientConfig.APISecret == "" {
		return errors.New("Value for api_secret must be non-empty")
	}
	_, versionInt := clientConfig.Version.(int)
	_, err = strconv.Atoi(fmt.Sprintf("%v", clientConfig.Version))
	if !versionInt && err != nil {
		return errors.New("Value for version must be a number")
	}
	// ClientID must be a UUID
	_, err = uuid.Parse(clientConfig.ClientID)
	if err != nil {
		return errors.New("Value for client_id should be in UUID format")
	}
	// Base64 encoded keys must have correct lengths
	if len(clientConfig.PrivateSigningKey) != e3dbClients.Base64EncodedPrivateSigningKeyLength {
		return fmt.Errorf("Invalid key length: private_signing_key Expected length: %d Received length: %d", e3dbClients.Base64EncodedPrivateSigningKeyLength, len(clientConfig.PrivateSigningKey))
	}
	if len(clientConfig.PublicSigningKey) != e3dbClients.Base64EncodedPublicSigningKeyLength {
		return fmt.Errorf("Invalid key length: public_signing_key Expected length: %d Received length: %d", e3dbClients.Base64EncodedPublicSigningKeyLength, len(clientConfig.PublicSigningKey))
	}
	if len(clientConfig.PrivateKey) != e3dbClients.Base64EncodedSymmetricKeyLength {
		return fmt.Errorf("Invalid key length: private_key Expected length: %d Received length: %d", e3dbClients.Base64EncodedSymmetricKeyLength, len(clientConfig.PrivateKey))
	}
	if len(clientConfig.PublicKey) != e3dbClients.Base64EncodedSymmetricKeyLength {
		return fmt.Errorf("Invalid key length: public_key Expected length: %d Received length: %d", e3dbClients.Base64EncodedSymmetricKeyLength, len(clientConfig.PublicKey))
	}
	return nil
}

type ListedSecrets struct {
	List      []Secret
	NextToken string
}

type ListSecretsOptions struct {
	RealmName string
	Limit     int
	NextToken int64
}

// ListSecrets returns a list of up to limit secrets that are shared with or owned by the identity
func (c *ToznySDKV3) ListSecrets(ctx context.Context, options ListSecretsOptions) (*ListedSecrets, error) {
	sharedSecrets := &ListedSecrets{}
	listRequest := storageClient.ListGroupsRequest{
		ClientID:  uuid.MustParse(c.StorageClient.ClientID),
		NextToken: options.NextToken,
		Max:       options.Limit,
	}
	responseList, err := c.StorageClient.ListGroups(ctx, listRequest)
	if err != nil {
		return nil, err
	}
	if len(responseList.Groups) < 1 {
		return sharedSecrets, nil
	}
	var sharedSecretList []Secret
	sharedSecretIDs := make(map[string]bool)
	for _, group := range responseList.Groups {
		if !ValidToznySecretNamespace(group.Name) {
			continue
		}
		listRequest := storageClient.ListGroupRecordsRequest{
			GroupID: group.GroupID,
			Max: options.Limit,
		}
		for {
			listGroupRecords, err := c.StorageClient.GetSharedWithGroup(ctx, listRequest)
			if err != nil {
				return nil, err
			}
			// Add records shared with this group to the list of secrets the user can view.
			for _, record := range listGroupRecords.ResultList {
				// If this record has already been found and added to the list, skip it
				_, exists := sharedSecretIDs[record.Metadata.RecordID]
				if exists {
					continue
				}
				var shared string
				if group.MemberCount > 1 {
					shared = "Yes"
				} else {
					shared = "No"
				}
				// find the username for secret writer if it's someone else
				searchParams := identityClient.SearchRealmIdentitiesRequest{
					RealmName:         options.RealmName,
					IdentityClientIDs: []uuid.UUID{uuid.MustParse(record.Metadata.WriterID)},
				}
				identities, err := c.E3dbIdentityClient.SearchRealmIdentities(ctx, searchParams)
				if err != nil {
					return nil, err
				}
				username := identities.SearchedIdentitiesInformation[0].RealmUsername
				record.Metadata.Plain[SecretWriterUsernameMetadataKey] = username
				record.Metadata.Plain[SecretSharedMetadataKey] = shared
				// Decrypt the record & add to the list of secrets
				recordDecrypted, err := c.DecryptTextSecret(ctx, &record)
				if err != nil {
					return nil, err
				}
				secretDecrypted := c.MakeSecretResponse(recordDecrypted, group.GroupID.String(), username)
				sharedSecretList = append(sharedSecretList, *secretDecrypted)
				sharedSecretIDs[record.Metadata.RecordID] = true
			}

			if listGroupRecords.NextToken == "0" {
				break
			} else {
				listRequest.NextToken = listGroupRecords.NextToken
			}

		}
	}
	sharedSecrets.List = sharedSecretList
	sharedSecrets.NextToken = fmt.Sprintf("%d", responseList.NextToken)
	return sharedSecrets, nil
}

type ViewSecretOptions struct {
<<<<<<< HEAD
	SecretID uuid.UUID
=======
	SecretID string
	MaxSecrets int
>>>>>>> 38ad962d
}

// ViewSecret returns the decrypted secret with secretID
func (c *ToznySDKV3) ViewSecret(ctx context.Context, options ViewSecretOptions) (*Secret, error) {
	listRequest := storageClient.ListGroupsRequest{
		ClientID: uuid.MustParse(c.StorageClient.ClientID),
	}
	groupList, err := c.StorageClient.ListGroups(ctx, listRequest)
	if err != nil {
		return nil, err
	}
	var secret *pdsClient.ListedRecord
	var groupID string
	var nextToken string
	for _, group := range groupList.Groups {
		listRequest := storageClient.ListGroupRecordsRequest{
			GroupID: group.GroupID,
			NextToken: nextToken,
			Max: options.MaxSecrets,
		}
<<<<<<< HEAD
		listGroupRecords, err := c.StorageClient.GetSharedWithGroup(ctx, listRequest)
		if err != nil {
			return nil, err
		}
		for _, record := range listGroupRecords.ResultList {
			if record.Metadata.RecordID == options.SecretID.String() {
				secret = &record
				groupID = group.GroupID.String()
=======
		for {
			listGroupRecords, err := c.StorageClient.GetSharedWithGroup(ctx, listRequest)
			if err != nil {
				return nil, err
			}
			for _, record := range listGroupRecords.ResultList {
				if record.Metadata.RecordID == options.SecretID {
					secret = &record
					groupID = group.GroupID.String()
					break
				}
			}
			if listGroupRecords.NextToken == "0" {
				break
			} else {
				listRequest.NextToken = listGroupRecords.NextToken
>>>>>>> 38ad962d
			}
		}
	}
	if secret == nil {
<<<<<<< HEAD
		return nil, fmt.Errorf("ViewSecret: could not find secret")
=======
		return nil, fmt.Errorf("the requested secret could not be found: %s", options.SecretID)
>>>>>>> 38ad962d
	}
	recordDecrypted, err := c.DecryptTextSecret(ctx, secret)
	if err != nil {
		return nil, err
	}
	secretDecrypted := c.MakeSecretResponse(recordDecrypted, groupID, "")
	return secretDecrypted, nil
}

// ValidToznySecretNamespace returns true if the namespace is in the form of a tozny secret
func ValidToznySecretNamespace(groupName string) bool {
	groupNamesSplit := strings.Split(groupName, ".")
	if len(groupNamesSplit) < 2 || groupNamesSplit[0] != "tozny" || groupNamesSplit[1] != "secret" {
		return false
	}
	return true
}

// DecryptTextSecret decrypts a non-file secret
func (c *ToznySDKV3) DecryptTextSecret(ctx context.Context, secret *pdsClient.ListedRecord) (*pdsClient.Record, error) {
	encryptedRecord := pdsClient.Record{
		Metadata:        secret.Metadata,
		Data:            secret.Data,
		RecordSignature: secret.RecordSignature,
	}
	decryptedRecord, err := c.E3dbPDSClient.DecryptRecord(ctx, encryptedRecord)
	if err != nil {
		return nil, err
	}
	return &decryptedRecord, nil
}

// MakeSecretResponse makes a secret containing from the record, group, and owner info
func (c *ToznySDKV3) MakeSecretResponse(secretRecord *pdsClient.Record, groupID string, ownerUsername string) *Secret {
	secret := &Secret{
		SecretName:    secretRecord.Metadata.Plain[SecretNameMetadataKey],
		SecretType:    secretRecord.Metadata.Plain[SecretTypeMetadataKey],
		SecretID:      uuid.MustParse(secretRecord.Metadata.RecordID),
		Description:   secretRecord.Metadata.Plain[SecretDescriptionMetadataKey],
		Version:       secretRecord.Metadata.Plain[SecretVersionMetadataKey],
		Record:        secretRecord,
		NamespaceId:   groupID,
		OwnerUsername: ownerUsername,
		// RealmName: c.RealmName,
	}
	if secret.SecretType == FileSecretType {
		secret.FileName = secretRecord.Metadata.Plain[SecretFilenameMetadataKey]
	} else {
		secret.SecretValue = secretRecord.Data[SecretValueDataKey]
	}
	return secret
}<|MERGE_RESOLUTION|>--- conflicted
+++ resolved
@@ -1472,18 +1472,13 @@
 		"version":     timestamp,
 	}
 	var createdRecord *pdsClient.Record
-<<<<<<< HEAD
-	if secret.SecretType == "File" {
+	if secret.SecretType == FileSecretType {
 		writeFileRequest := WriteFileOptions{
 			RecordType: recordType,
 			Plain:      plain,
 			FileName:   secret.FileName,
 		}
 		createdRecord, err = c.WriteFile(ctx, writeFileRequest)
-=======
-	if secret.SecretType == FileSecretType {
-		createdRecord, err = c.WriteFile(ctx, recordType, plain, secret.FileName)
->>>>>>> 38ad962d
 		if err != nil {
 			return nil, err
 		}
@@ -1930,7 +1925,7 @@
 		}
 		listRequest := storageClient.ListGroupRecordsRequest{
 			GroupID: group.GroupID,
-			Max: options.Limit,
+			Max:     options.Limit,
 		}
 		for {
 			listGroupRecords, err := c.StorageClient.GetSharedWithGroup(ctx, listRequest)
@@ -1986,12 +1981,8 @@
 }
 
 type ViewSecretOptions struct {
-<<<<<<< HEAD
-	SecretID uuid.UUID
-=======
-	SecretID string
+	SecretID   uuid.UUID
 	MaxSecrets int
->>>>>>> 38ad962d
 }
 
 // ViewSecret returns the decrypted secret with secretID
@@ -2008,27 +1999,17 @@
 	var nextToken string
 	for _, group := range groupList.Groups {
 		listRequest := storageClient.ListGroupRecordsRequest{
-			GroupID: group.GroupID,
+			GroupID:   group.GroupID,
 			NextToken: nextToken,
-			Max: options.MaxSecrets,
-		}
-<<<<<<< HEAD
-		listGroupRecords, err := c.StorageClient.GetSharedWithGroup(ctx, listRequest)
-		if err != nil {
-			return nil, err
-		}
-		for _, record := range listGroupRecords.ResultList {
-			if record.Metadata.RecordID == options.SecretID.String() {
-				secret = &record
-				groupID = group.GroupID.String()
-=======
+			Max:       options.MaxSecrets,
+		}
 		for {
 			listGroupRecords, err := c.StorageClient.GetSharedWithGroup(ctx, listRequest)
 			if err != nil {
 				return nil, err
 			}
 			for _, record := range listGroupRecords.ResultList {
-				if record.Metadata.RecordID == options.SecretID {
+				if record.Metadata.RecordID == options.SecretID.String() {
 					secret = &record
 					groupID = group.GroupID.String()
 					break
@@ -2038,16 +2019,11 @@
 				break
 			} else {
 				listRequest.NextToken = listGroupRecords.NextToken
->>>>>>> 38ad962d
 			}
 		}
 	}
 	if secret == nil {
-<<<<<<< HEAD
-		return nil, fmt.Errorf("ViewSecret: could not find secret")
-=======
 		return nil, fmt.Errorf("the requested secret could not be found: %s", options.SecretID)
->>>>>>> 38ad962d
 	}
 	recordDecrypted, err := c.DecryptTextSecret(ctx, secret)
 	if err != nil {
