package e3db

import (
	"bytes"
	"context"
	"fmt"
	"io/ioutil"
	"os"
	"testing"

	"github.com/google/uuid"
	e3dbClients "github.com/tozny/e3db-clients-go"
)

var (
	realmName         = os.Getenv("TEST_IDENTITY_REALM_NAME")
	username          = os.Getenv("TEST_IDENTITY_USERNAME")
	password          = os.Getenv("TEST_IDENTITY_PASSWORD")
	baseURL           = os.Getenv("TEST_IDENTITY_API_URL")
	testCtx           = context.Background()
	plaintextFileName = "plainfile"
	decryptedFileName = "decrypted"
)

func TestCreateAndListSecrets(t *testing.T) {
	request := TozIDLoginRequest{
		Username:     username,
		Password:     password,
		RealmName:    realmName,
		APIBaseURL:   baseURL,
		LoginHandler: mfaHandler,
	}
	sdk, err := GetSDKV3ForTozIDUser(request)
	if err != nil {
		t.Fatalf("Could not log in %+v", err)
	}
	secretReq := CreateSecretOptions{
		SecretName:  fmt.Sprintf("client-%s", uuid.New().String()),
		SecretType:  CredentialSecretType,
		SecretValue: uuid.New().String(),
		Description: "a credential test",
		RealmName:   realmName,
	}
	validClient := `{
		"version": "2",
		"public_signing_key": "A5QXkIKW5dBN_IOhjGoUBtT-xuVmqRXDB2uaqiKuTao",
		"private_signing_key": "qIqG9_81kd2gOY-yggIpahQG1MDnlBeQj7G4MHa5p0E1WapQxLVlyU6hXA6rp-Ci5DFf8g6GMaqy5t_H1g5Nqg",
		"client_id": "4f20ca95-1b3b-b78f-b5bd-6d469ac804eb",
		"api_key_id": "63807026e9a23850307429e52d2f607eaa5be43488cbb819b075ade91735b180",
		"api_secret": "730e6b18dc9668fe1758304283c73060619f6596f11bf42bdd3f16d6fc6cd6d0",
		"public_key": "6u73qLgJniPi9S2t99A7lNfvi3xjxMsPB_Z-CEGWZmo",
		"private_key": "BnBt9_tquBvSAHL04bQm0HkQ7eXtvuj1WSHegQeho6E",
		"api_url": "http://platform.local.tozny.com:8000",
		"client_email": ""
	}`
	secretReq2 := CreateSecretOptions{
		SecretName:  fmt.Sprintf("cred-%s", uuid.New().String()),
		SecretType:  ClientSecretType,
		SecretValue: validClient,
		Description: "a client cred test",
		RealmName:   realmName,
	}
	secret1, err := sdk.CreateSecret(testCtx, secretReq)
	if err != nil {
		t.Fatalf("Could not create secret: Req: %+v Err: %+v", secretReq, err)
	}
	secret2, err := sdk.CreateSecret(testCtx, secretReq2)
	if err != nil {
		t.Fatalf("Could not create secret: Req: %+v  Err: %+v", secretReq2, err)
	}
	listOptions := ListSecretsOptions{
		RealmName: realmName,
		Limit:     1000,
		NextToken: 0,
	}
	listSecrets, err := sdk.ListSecrets(testCtx, listOptions)
	if err != nil {
		t.Fatalf("Could not list secrets: Err: %+v", err)
	}
	found1 := false
	found2 := false
	for _, secret := range listSecrets.List {
		if secret.Record.Metadata.RecordID == secret1.Record.Metadata.RecordID && secretReq.SecretValue == secret.Record.Data["secretValue"] {
			found1 = true
		}
		if secret.Record.Metadata.RecordID == secret2.Record.Metadata.RecordID && secretReq2.SecretValue == secret.Record.Data["secretValue"] {
			found2 = true
		}
	}
	if !found1 || !found2 {
		t.Fatalf("Did not find secret1 or secret2 in listSecrets")
	}
}

func TestInvalidCredSecretFails(t *testing.T) {
	request := TozIDLoginRequest{
		Username:     username,
		Password:     password,
		RealmName:    realmName,
		APIBaseURL:   baseURL,
		LoginHandler: mfaHandler,
	}
	sdk, err := GetSDKV3ForTozIDUser(request)
	if err != nil {
		t.Fatalf("Could not log in %+v", err)
	}
	invalidClient := `{
		"version": "2",
		"public_signing_key": "A5QX5dBN_IOhjGoUBtT-xuVmqRXDB2uaqiKuTao",
		"private_signing_key": "qIqG9_81kd2gOY-yggIpahQG1MDnlBeQj7G4MHa5p0E1WapQxLVlyU6hXA6rp-Ci5DFf8g6GMaqy5t_H1g5Nqg",
		"client_id": "4f20ca95-1b3b-b78f-b5bd-6d469ac804eb",
		"api_key_id": "63807026e9a23850307429e52d2f607eaa5be43488cbb819b075ade91735b180",
		"api_secret": "730e6b18dc9668fe1758304283c73060619f6596f11bf42bdd3f16d6fc6cd6d0",
		"public_key": "6u73qLgJniPi9S2t99A7lNfvi3xjxMsPB_Z-CEGWZmo",
		"private_key": "BnBt9_tquBvSAHL04bQm0HkQ7eXtvuj1WSHegQeho6E",
		"api_url": "http://platform.local.tozny.com:8000",
		"client_email": ""
	}`
	secretReq := CreateSecretOptions{
		SecretName:  fmt.Sprintf("cred-%s", uuid.New().String()),
		SecretType:  ClientSecretType,
		SecretValue: invalidClient,
		Description: "a client cred test",
		RealmName:   realmName,
	}
	_, err = sdk.CreateSecret(testCtx, secretReq)
	if err == nil {
		t.Fatal("Secret creation should have failed.")
	}
	invalidClient = `{
		"version": "2",
		"public_signing_key": "A5QX5dBN_IOhjGoUBtT-xuVmqRXDB2uaqiKuTao",
		"private_signing_key": "qIqG9_81kd2gOY-yggIpahQG1MDnlBeQj7G4MHa5p0E1WapQxLVlyU6hXA6rp-Ci5DFf8g6GMaqy5t_H1g5Nqg",
		"client_id": "4f20ca95-1b3b-b78f-b5bd-6d469ac804eb",
		"api_key_id": "63807026e9a23850307429e52d2f607eaa5be43488cbb819b075ade91735b180",
		"api_secret": "730e6b18dc9668fe1758304283c73060619f6596f11bf42bdd3f16d6fc6cd6d0",
		"public_key": "6u73qLgJniPi9S2t99A7lNfvi3xjxMsPB_Z-CEGWZmo",
		"private_key": "BnBt9_tquBvSAHL04bQm0HkQ7eXtvuj1WSHegQeho6E",
		"client_email": ""
	}`
	secretReq = CreateSecretOptions{
		SecretName:  fmt.Sprintf("cred-%s", uuid.New().String()),
		SecretType:  ClientSecretType,
		SecretValue: invalidClient,
		Description: "a client cred test",
		RealmName:   realmName,
	}
	_, err = sdk.CreateSecret(testCtx, secretReq)
	if err == nil {
		t.Fatal("Secret creation should have failed.")
	}
}

func TestCreateAndViewSecretSucceeds(t *testing.T) {
	request := TozIDLoginRequest{
		Username:     username,
		Password:     password,
		RealmName:    realmName,
		APIBaseURL:   baseURL,
		LoginHandler: mfaHandler,
	}
	sdk, err := GetSDKV3ForTozIDUser(request)
	if err != nil {
		t.Fatalf("Could not log in %+v", err)
	}
	secretReq := CreateSecretOptions{
		SecretName:  fmt.Sprintf("client-%s", uuid.New().String()),
		SecretType:  CredentialSecretType,
		SecretValue: uuid.New().String(),
		Description: "a credential test",
		RealmName:   realmName,
	}
	secretCreated, err := sdk.CreateSecret(testCtx, secretReq)
	if err != nil {
		t.Fatalf("Could not create secret: Req: %+v Err: %+v", secretReq, err)
	}
	viewOptions := ViewSecretOptions{
<<<<<<< HEAD
		SecretID: secretCreated.SecretID,
=======
		SecretID: secretCreated.Record.Metadata.RecordID,
		MaxSecrets: 1000,
>>>>>>> 38ad962d
	}
	secretView, err := sdk.ViewSecret(testCtx, viewOptions)
	if err != nil {
		t.Fatalf("Could not view secret: Err: %+v", err)
	}
	if secretReq.SecretValue != secretView.SecretValue {
		t.Fatalf("SecretValue doesn't match. Created: %s Viewed: %s", secretCreated.Record.Data["secretValue"], secretView.Record.Data["secretValue"])
	}
}

func TestCreateAndReadFileSecretSucceeds(t *testing.T) {
	request := TozIDLoginRequest{
		Username:     username,
		Password:     password,
		RealmName:    realmName,
		APIBaseURL:   baseURL,
		LoginHandler: mfaHandler,
	}
	sdk, err := GetSDKV3ForTozIDUser(request)
	if err != nil {
		t.Fatalf("Could not log in %+v", err)
	}
	plainFile, err := os.Create(plaintextFileName)
	if err != nil {
		t.Fatalf("Could not create plainFile: %+v", err)
	}
	defer func() {
		err := os.Remove(plaintextFileName)
		if err != nil {
			t.Logf("Could not delete %s: %+v", plaintextFileName, err)
		}
	}()
	randTxt, _ := e3dbClients.GenerateRandomString(500)
	_, err = plainFile.WriteString(randTxt)
	if err != nil {
		t.Fatalf("Could not write to plainFile: %+v", err)
	}
	secretReq := CreateSecretOptions{
		SecretName:  fmt.Sprintf("client-%s", uuid.New().String()),
<<<<<<< HEAD
		SecretType:  "File",
=======
		SecretType:  FileSecretType,
		SecretValue: "",
>>>>>>> 38ad962d
		Description: "a file test",
		FileName:    plaintextFileName,
		RealmName:   realmName,
	}
	createdSecret, err := sdk.CreateSecret(testCtx, secretReq)
	if err != nil {
		t.Fatalf("Could not create secret: Req: %+v  Err: %+v", secretReq, err)
	}
	readFileOptions := ReadFileOptions{
		RecordID:         createdSecret.SecretID,
		DownloadFileName: decryptedFileName,
	}
	err = sdk.ReadFile(testCtx, readFileOptions)
	if err != nil {
		t.Fatalf("Could not read file: Err: %+v", err)
	}
	defer func() {
		err := os.Remove(decryptedFileName)
		if err != nil {
			t.Logf("Could not delete %s: %+v", decryptedFileName, err)
		}
	}()
	// Compare plaintext and decrypted file contents
	plaintext, err := ioutil.ReadFile(plaintextFileName)
	if err != nil {
		t.Fatalf("Could not read %s file: %+v", plaintextFileName, err)
	}
	decrypted, err := ioutil.ReadFile(decryptedFileName)
	if err != nil {
		t.Fatalf("Could not read %s file: %+v", decryptedFileName, err)
	}
	compare := bytes.Equal(plaintext, decrypted)
	if !compare {
		t.Fatalf("%s and %s files do not match", plaintextFileName, decryptedFileName)
	}
}

func mfaHandler(sessionResponse *IdentitySessionIntermediateResponse) (LoginActionData, error) {
	if sessionResponse.LoginActionType == "login-totp" {
		totpValue := make(map[string]string)
		totpValue["otp"] = ""
		return totpValue, nil
	}
	return nil, fmt.Errorf("mfaHandler cannot support \"%s\" action types", sessionResponse.LoginActionType)
}<|MERGE_RESOLUTION|>--- conflicted
+++ resolved
@@ -175,12 +175,8 @@
 		t.Fatalf("Could not create secret: Req: %+v Err: %+v", secretReq, err)
 	}
 	viewOptions := ViewSecretOptions{
-<<<<<<< HEAD
-		SecretID: secretCreated.SecretID,
-=======
-		SecretID: secretCreated.Record.Metadata.RecordID,
+		SecretID:   secretCreated.SecretID,
 		MaxSecrets: 1000,
->>>>>>> 38ad962d
 	}
 	secretView, err := sdk.ViewSecret(testCtx, viewOptions)
 	if err != nil {
@@ -220,12 +216,8 @@
 	}
 	secretReq := CreateSecretOptions{
 		SecretName:  fmt.Sprintf("client-%s", uuid.New().String()),
-<<<<<<< HEAD
-		SecretType:  "File",
-=======
 		SecretType:  FileSecretType,
 		SecretValue: "",
->>>>>>> 38ad962d
 		Description: "a file test",
 		FileName:    plaintextFileName,
 		RealmName:   realmName,
