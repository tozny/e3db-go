--- conflicted
+++ resolved
@@ -14,11 +14,8 @@
 	"encoding/json"
 	"errors"
 	"fmt"
-<<<<<<< HEAD
+	"io/ioutil"
 	"log"
-=======
-	"io/ioutil"
->>>>>>> b996e630
 	"os"
 	"path/filepath"
 	"strconv"
@@ -530,13 +527,10 @@
 	app.Command("delete", "delete a record", cmdDelete)
 	app.Command("share", "share records with another client", cmdShare)
 	app.Command("unshare", "stop sharing records with another client", cmdUnshare)
-<<<<<<< HEAD
 	app.Command("subscribe", "subscribe to a stream of events produced by a client", cmdSubscribe)
-=======
 	app.Command("file", "work with small files", func(cmd *cli.Cmd) {
 		cmd.Command("read", "read a small file", cmdReadFile)
 		cmd.Command("write", "write a small file", cmdWriteFile)
 	})
->>>>>>> b996e630
 	app.Run(os.Args)
 }