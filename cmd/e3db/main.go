//
// main.go --- e3db command line tool.
//
// Copyright (C) 2017, Tozny, LLC.
// All Rights Reserved.
//

package main

import (
	"bytes"
	"context"
	"encoding/base64"
	"encoding/json"
	"errors"
	"fmt"
	"io/ioutil"
<<<<<<< HEAD
	"log"
=======
	"net/mail"
>>>>>>> eb3a0609
	"os"
	"path/filepath"
	"strconv"
	"strings"

	"github.com/jawher/mow.cli"
	"github.com/tozny/e3db-go"
)

type cliOptions struct {
	Logging *bool
	Profile *string
}

// MaxFileSize is the maximum number of bytes allowed for writefile commands.
const MaxFileSize int64 = 1000000

func dieErr(err error) {
	fmt.Fprintf(os.Stderr, "e3db-cli: %s\n", err)
	cli.Exit(1)
}

func dieFmt(format string, args ...interface{}) {
	fmt.Fprint(os.Stderr, "e3db-cli: ")
	fmt.Fprintf(os.Stderr, format, args)
	fmt.Fprint(os.Stderr, "\n")
	cli.Exit(1)
}

func (o *cliOptions) getClient() *e3db.Client {
	var client *e3db.Client
	var err error

	opts, err := e3db.GetConfig(*o.Profile)
	if err != nil {
		dieErr(err)
	}

	if *o.Logging {
		opts.Logging = true
	}

	client, err = e3db.GetClient(*opts)
	if err != nil {
		dieErr(err)
	}

	return client
}

func getClientID(client *e3db.Client, maybeEmail string) (string, error) {
	_, err := mail.ParseAddress(maybeEmail)
	if err != nil {
		// If the string isn't an email, it must be an ID. Return it.
		return maybeEmail, nil
	}

	ci, err := client.GetClientInfo(context.Background(), maybeEmail)
	if err != nil {
		return "", err
	}

	return ci.ClientID, nil
}

var options cliOptions

func doQuery(client *e3db.Client, useJSON bool, q *e3db.Q) {
	cursor := client.Query(context.Background(), *q)
	first := true
	for {
		record, err := cursor.Next()
		if err == e3db.Done {
			break
		} else if err != nil {
			dieErr(err)
		}

		if useJSON {
			if first {
				first = false
				fmt.Println("[")
			} else {
				fmt.Printf(",\n")
			}

			bytes, _ := json.MarshalIndent(record, "  ", "  ")
			fmt.Printf("  %s", bytes)
		} else {
			fmt.Printf("%-40s %s\n", record.Meta.RecordID, record.Meta.Type)
		}
	}

	if useJSON {
		fmt.Println("\n]")
	}
}

func cmdRead(cmd *cli.Cmd) {
	recordIDs := cmd.Strings(cli.StringsArg{
		Name:      "RECORD_ID",
		Value:     nil,
		Desc:      "record IDs to read",
		HideValue: true,
	})

	cmd.Spec = "RECORD_ID..."
	cmd.Action = func() {
		client := options.getClient()
		doQuery(client, true, &e3db.Q{
			RecordIDs:   *recordIDs,
			IncludeData: true,
		})
	}
}

func cmdList(cmd *cli.Cmd) {
	data := cmd.BoolOpt("d data", false, "include data in JSON format")
	outputJSON := cmd.BoolOpt("j json", false, "output in JSON format")
	contentTypes := cmd.StringsOpt("t type", nil, "record content types")
	writerIDs := cmd.StringsOpt("w writer", nil, "record writer IDs or email addresses")
	userIDs := cmd.StringsOpt("u user", nil, "record user IDs")
	recordIDs := cmd.Strings(cli.StringsArg{
		Name:      "RECORD_ID",
		Value:     nil,
		Desc:      "record IDs to read",
		HideValue: true,
	})

	cmd.Spec = "[OPTIONS] [RECORD_ID...]"

	cmd.Action = func() {
		client := options.getClient()
		ctx := context.Background()

		// Convert e-mail addresses in write list to writer IDs.
		for ix, writerID := range *writerIDs {
			if strings.Contains(writerID, "@") {
				info, err := client.GetClientInfo(ctx, writerID)
				if err != nil {
					dieErr(err)
				}

				(*writerIDs)[ix] = info.ClientID
			}
		}

		doQuery(client, *outputJSON, &e3db.Q{
			ContentTypes: *contentTypes,
			RecordIDs:    *recordIDs,
			WriterIDs:    *writerIDs,
			UserIDs:      *userIDs,
			IncludeData:  *data,
		})
	}
}

func cmdWrite(cmd *cli.Cmd) {
	recordType := cmd.String(cli.StringArg{
		Name:      "TYPE",
		Desc:      "type of record to write",
		Value:     "",
		HideValue: true,
	})

	data := cmd.String(cli.StringArg{
		Name:      "DATA",
		Desc:      "json data or @FILENAME",
		Value:     "",
		HideValue: true,
	})

	cmd.Action = func() {
		client := options.getClient()
		var recordData string

		dataRunes := []rune(*data)
		if dataRunes[0] == '@' {
			b, err := ioutil.ReadFile(string(dataRunes[1:]))
			if err != nil {
				dieErr(err)
			}

			recordData = string(b)
		} else {
			recordData = *data
		}

		record := client.NewRecord(*recordType)
		err := json.NewDecoder(strings.NewReader(recordData)).Decode(&record.Data)
		if err != nil {
			dieErr(err)
		}

		id, err := client.Write(context.Background(), record)
		if err != nil {
			dieErr(err)
		}

		fmt.Println(id)
	}
}

func cmdWriteFile(cmd *cli.Cmd) {
	recordType := cmd.String(cli.StringArg{
		Name:      "TYPE",
		Desc:      "type of record to write",
		Value:     "",
		HideValue: true,
	})

	filename := cmd.String(cli.StringArg{
		Name:      "FILENAME",
		Desc:      "path to file to write to e3db",
		Value:     "",
		HideValue: true,
	})

	cmd.Action = func() {
		client := options.getClient()
		record := client.NewRecord(*recordType)

		f, err := os.Open(*filename)
		if err != nil {
			dieErr(err)
		}
		defer f.Close()

		fi, err := f.Stat()
		if err != nil {
			dieErr(err)
		}

		// If the file is larger than 1MB, err
		if fi.Size() > MaxFileSize {
			dieErr(errors.New("Files must be less than 1MB in size."))
		}

		// Get the file itself
		buf := new(bytes.Buffer)
		buf.ReadFrom(f)

		record.Data["filename"] = fi.Name()
		record.Data["contents"] = base64.RawURLEncoding.EncodeToString(buf.Bytes())
		record.Data["size"] = strconv.FormatInt(fi.Size(), 10)

		id, err := client.Write(context.Background(), record)
		if err != nil {
			dieErr(err)
		}

		fmt.Println(id)
	}
}

func cmdReadFile(cmd *cli.Cmd) {
	recordID := cmd.String(cli.StringArg{
		Name:      "RECORD_ID",
		Desc:      "record ID to read",
		Value:     "",
		HideValue: true,
	})

	cmd.Action = func() {
		client := options.getClient()

		record, err := client.Read(context.Background(), *recordID)
		if err != nil {
			dieErr(err)
		}

		filename := filepath.Base(record.Data["filename"])

		f, err := os.Create(filename)
		if err != nil {
			dieErr(err)
		}
		defer f.Close()

		contents, err := base64.RawURLEncoding.DecodeString(record.Data["contents"])
		if err != nil {
			dieErr(err)
		}

		n, err := f.Write(contents)
		if err != nil {
			dieErr(err)
		}

		fmt.Printf("Wrote %d bytes to file: %-20s\n", n, filename)
	}
}

func cmdDelete(cmd *cli.Cmd) {
	recordIDs := cmd.Strings(cli.StringsArg{
		Name:      "RECORD_ID",
		Desc:      "record IDs to delete",
		Value:     nil,
		HideValue: true,
	})

	cmd.Spec = "RECORD_ID..."
	cmd.Action = func() {
		client := options.getClient()

		for _, recordID := range *recordIDs {
			err := client.Delete(context.Background(), recordID)
			if err != nil {
				dieErr(err)
			}
		}
	}
}

func cmdInfo(cmd *cli.Cmd) {
	clientID := cmd.String(cli.StringArg{
		Name:      "CLIENT_ID",
		Desc:      "client unique id or email",
		Value:     "",
		HideValue: true,
	})

	cmd.Spec = "[CLIENT_ID]"

	cmd.Action = func() {
		client := options.getClient()
		if *clientID == "" {
			fmt.Printf("Client ID:    %s\n", client.Options.ClientID)
			fmt.Printf("Client Email: %s\n", client.Options.ClientEmail)
			fmt.Printf("Public Key:   %s\n", base64.RawURLEncoding.EncodeToString(client.Options.PublicKey[:]))
			fmt.Printf("API Key ID:   %s\n", client.Options.APIKeyID)
			fmt.Printf("API Secret:   %s\n", client.Options.APISecret)
		} else {
			info, err := client.GetClientInfo(context.Background(), *clientID)
			if err != nil {
				dieErr(err)
			}

			fmt.Printf("Client ID:   %s\n", info.ClientID)
			fmt.Printf("Public Key:  %s\n", info.PublicKey.Curve25519)
		}
	}
}

func cmdShare(cmd *cli.Cmd) {
	recordType := cmd.String(cli.StringArg{
		Name:      "TYPE",
		Desc:      "type of records to share",
		Value:     "",
		HideValue: true,
	})

	clientID := cmd.String(cli.StringArg{
		Name:      "CLIENT_ID",
		Desc:      "client unique id or email",
		Value:     "",
		HideValue: true,
	})

	cmd.Action = func() {
		client := options.getClient()

		realClientID, e := getClientID(client, *clientID)
		if e != nil {
			dieErr(e)
		}

		err := client.Share(context.Background(), *recordType, realClientID)
		if err != nil {
			dieErr(err)
		}

		fmt.Printf("Records of type '%s' are now shared with client '%s'\n", *recordType, *clientID)
	}
}

func cmdUnshare(cmd *cli.Cmd) {
	recordType := cmd.String(cli.StringArg{
		Name:      "TYPE",
		Desc:      "type of records to share",
		Value:     "",
		HideValue: true,
	})

	clientID := cmd.String(cli.StringArg{
		Name:      "CLIENT_ID",
		Desc:      "client unique id or email",
		Value:     "",
		HideValue: true,
	})

	cmd.Action = func() {
		client := options.getClient()

		err := client.Unshare(context.Background(), *recordType, *clientID)
		if err != nil {
			dieErr(err)
		}

		fmt.Printf("Records of type '%s' are no longer shared with client '%s'\n", *recordType, *clientID)
	}
}

func cmdRegister(cmd *cli.Cmd) {
	apiBaseURL := cmd.String(cli.StringOpt{
		Name:      "api",
		Desc:      "e3db api base url",
		Value:     "",
		HideValue: true,
	})

	isPublic := cmd.Bool(cli.BoolOpt{
		Name:      "public",
		Desc:      "allow other clients to find you by email",
		Value:     true,
		HideValue: false,
	})

	email := cmd.String(cli.StringArg{
		Name:      "EMAIL",
		Desc:      "client e-mail address",
		Value:     "",
		HideValue: true,
	})

	// minimally validate that email looks like an email address
	_, err := mail.ParseAddress(*email)
	if err != nil {
		dieErr(err)
	}

	cmd.Action = func() {
		// Preflight check for existing configuration file to prevent a later
		// failure writing the file (since we use O_EXCL) after registration.
		if e3db.ProfileExists(*options.Profile) {
			var name string
			if *options.Profile != "" {
				name = *options.Profile
			} else {
				name = "(default)"
			}

			dieFmt("register: profile %s already registered", name)
		}

		info, err := e3db.RegisterClient(*email, e3db.RegistrationOpts{
			APIBaseURL:  *apiBaseURL,
			Logging:     *options.Logging,
			FindByEmail: *isPublic,
		})

		if err != nil {
			dieErr(err)
		}

		err = e3db.SaveConfig(*options.Profile, info)
		if err != nil {
			dieErr(err)
		}
	}
}

func cmdSubscribe(cmd *cli.Cmd) {
	app := cmd.String(cli.StringArg{
		Name:      "APP",
		Desc:      "application name",
		Value:     "e3db",
		HideValue: true,
	})

	eventType := cmd.String(cli.StringArg{
		Name:      "TYPE",
		Desc:      "channel type",
		Value:     "",
		HideValue: true,
	})

	clientID := cmd.String(cli.StringArg{
		Name:      "CLIENT_ID",
		Desc:      "client unique id or email",
		Value:     "",
		HideValue: true,
	})

	cmd.Spec = "APP [TYPE] [CLIENT_ID]"

	cmd.Action = func() {
		client := options.getClient()

		if *clientID == "" {
			*clientID = client.Options.ClientID
		}
		if *eventType == "" {
			*eventType = "producer"
		}

		channel := e3db.Channel{
			Application: *app,
			Type:        *eventType,
			Subject:     *clientID,
		}

		source, err := client.NewEventSource(context.Background())
		if err != nil {
			dieErr(err)
		}
		defer source.Close()

		source.Subscribe(channel)

		go func() {
			for {
				event := <-source.Events()
				b, _ := json.MarshalIndent(event, "  ", "  ")
				log.Println(string(b))
			}
		}()

		var input string
		fmt.Scanln(&input)
		fmt.Println("done")
	}
}

func main() {
	app := cli.App("e3db-cli", "E3DB Command Line Interface")

	app.Version("v version", "e3db-cli 1.0.0")

	options.Logging = app.BoolOpt("d debug", false, "enable debug logging")
	options.Profile = app.StringOpt("p profile", "", "e3db configuration profile")

	app.Command("register", "register a client", cmdRegister)
	app.Command("info", "get client information", cmdInfo)
	app.Command("ls", "list records", cmdList)
	app.Command("write", "write a record", cmdWrite)
	app.Command("read", "read records by ID", cmdRead)
	app.Command("delete", "delete a record", cmdDelete)
	app.Command("share", "share records with another client", cmdShare)
	app.Command("unshare", "stop sharing records with another client", cmdUnshare)
	app.Command("subscribe", "subscribe to a stream of events produced by a client", cmdSubscribe)
	app.Command("file", "work with small files", func(cmd *cli.Cmd) {
		cmd.Command("read", "read a small file", cmdReadFile)
		cmd.Command("write", "write a small file", cmdWriteFile)
	})
	app.Run(os.Args)
}<|MERGE_RESOLUTION|>--- conflicted
+++ resolved
@@ -15,11 +15,8 @@
 	"errors"
 	"fmt"
 	"io/ioutil"
-<<<<<<< HEAD
 	"log"
-=======
 	"net/mail"
->>>>>>> eb3a0609
 	"os"
 	"path/filepath"
 	"strconv"
